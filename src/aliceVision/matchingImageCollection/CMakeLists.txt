--- conflicted
+++ resolved
@@ -4,15 +4,14 @@
   IImageCollectionMatcher.hpp
   ImageCollectionMatcher_generic.hpp
   ImageCollectionMatcher_cascadeHashing.hpp
-  GeometricModel.hpp
   GeometricFilter.hpp
   GeometricFilterMatrix.hpp
   GeometricFilterMatrix_E_AC.hpp
   GeometricFilterMatrix_F_AC.hpp
   GeometricFilterMatrix_H_AC.hpp
   GeometricFilterMatrix_HGrowing.hpp
+  GeometricFilterType.hpp
   geometricFilterUtils.hpp
-  geometricFilterType.hpp
   pairBuilder.hpp
 )
 
@@ -21,12 +20,8 @@
   matchingCommon.cpp
   ImageCollectionMatcher_generic.cpp
   ImageCollectionMatcher_cascadeHashing.cpp
-<<<<<<< HEAD
-  GeometricModel.cpp
-=======
   GeometricFilterMatrix_HGrowing.cpp
   geometricFilterUtils.cpp
->>>>>>> 307ba988
   pairBuilder.cpp
 )
 
