// This file is part of the AliceVision project.
// Copyright (c) 2016 AliceVision contributors.
// Copyright (c) 2012 openMVG contributors.
// This Source Code Form is subject to the terms of the Mozilla Public License,
// v. 2.0. If a copy of the MPL was not distributed with this file,
// You can obtain one at https://mozilla.org/MPL/2.0/.

#include <aliceVision/sfm/BundleAdjustmentCeres.hpp>
#include <aliceVision/sfm/ResidualErrorFunctor.hpp>
#include <aliceVision/sfm/ResidualErrorConstraintFunctor.hpp>
#include <aliceVision/sfm/ResidualErrorRotationPriorFunctor.hpp>
#include <aliceVision/sfmData/SfMData.hpp>
#include <aliceVision/alicevision_omp.hpp>
#include <aliceVision/config.hpp>
#include <aliceVision/camera/Equidistant.hpp>

#include <boost/filesystem.hpp>

#include <ceres/rotation.h>

#include <fstream>



namespace fs = boost::filesystem;

namespace aliceVision {
namespace sfm {

using namespace aliceVision::camera;
using namespace aliceVision::geometry;

/**
 * @brief Create the appropriate cost functor according the provided input camera intrinsic model
 * @param[in] intrinsicPtr The intrinsic pointer
 * @param[in] observation The corresponding observation
 * @return cost functor
 */
ceres::CostFunction* createCostFunctionFromIntrinsics(const IntrinsicBase* intrinsicPtr, const sfmData::Observation& observation)
{
  switch(intrinsicPtr->getType())
  {
    case PINHOLE_CAMERA:
      return new ceres::AutoDiffCostFunction<ResidualErrorFunctor_Pinhole, 2, 3, 6, 3>(new ResidualErrorFunctor_Pinhole(observation));
    case PINHOLE_CAMERA_RADIAL1:
      return new ceres::AutoDiffCostFunction<ResidualErrorFunctor_PinholeRadialK1, 2, 4, 6, 3>(new ResidualErrorFunctor_PinholeRadialK1(observation));
    case PINHOLE_CAMERA_RADIAL3:
      return new ceres::AutoDiffCostFunction<ResidualErrorFunctor_PinholeRadialK3, 2, 6, 6, 3>(new ResidualErrorFunctor_PinholeRadialK3(observation));
    case PINHOLE_CAMERA_BROWN:
      return new ceres::AutoDiffCostFunction<ResidualErrorFunctor_PinholeBrownT2, 2, 8, 6, 3>(new ResidualErrorFunctor_PinholeBrownT2(observation));
    case PINHOLE_CAMERA_FISHEYE:
      return new ceres::AutoDiffCostFunction<ResidualErrorFunctor_PinholeFisheye, 2, 7, 6, 3>(new ResidualErrorFunctor_PinholeFisheye(observation));
    case PINHOLE_CAMERA_FISHEYE1:
      return new ceres::AutoDiffCostFunction<ResidualErrorFunctor_PinholeFisheye1, 2, 4, 6, 3>(new ResidualErrorFunctor_PinholeFisheye1(observation));
    default:
      throw std::logic_error("Cannot create cost function, unrecognized intrinsic type in BA.");
  }
}

/**
 * @brief Create the appropriate cost functor according the provided input rig camera intrinsic model
 * @param[in] intrinsicPtr The intrinsic pointer
 * @param[in] observation The corresponding observation
 * @return cost functor
 */
ceres::CostFunction* createRigCostFunctionFromIntrinsics(const IntrinsicBase* intrinsicPtr, const sfmData::Observation& observation)
{
  switch(intrinsicPtr->getType())
  {
    case PINHOLE_CAMERA:
      return new ceres::AutoDiffCostFunction<ResidualErrorFunctor_Pinhole, 2, 3, 6, 6, 3>(new ResidualErrorFunctor_Pinhole(observation));
    case PINHOLE_CAMERA_RADIAL1:
      return new ceres::AutoDiffCostFunction<ResidualErrorFunctor_PinholeRadialK1, 2, 4, 6, 6, 3>(new ResidualErrorFunctor_PinholeRadialK1(observation));
    case PINHOLE_CAMERA_RADIAL3:
      return new ceres::AutoDiffCostFunction<ResidualErrorFunctor_PinholeRadialK3, 2, 6, 6, 6, 3>(new ResidualErrorFunctor_PinholeRadialK3(observation));
    case PINHOLE_CAMERA_BROWN:
      return new ceres::AutoDiffCostFunction<ResidualErrorFunctor_PinholeBrownT2, 2, 8, 6, 6, 3>(new ResidualErrorFunctor_PinholeBrownT2(observation));
    case PINHOLE_CAMERA_FISHEYE:
      return new ceres::AutoDiffCostFunction<ResidualErrorFunctor_PinholeFisheye, 2, 7, 6, 6, 3>(new ResidualErrorFunctor_PinholeFisheye(observation));
    case PINHOLE_CAMERA_FISHEYE1:
      return new ceres::AutoDiffCostFunction<ResidualErrorFunctor_PinholeFisheye1, 2, 4, 6, 6, 3>(new ResidualErrorFunctor_PinholeFisheye1(observation));
    default:
      throw std::logic_error("Cannot create rig cost function, unrecognized intrinsic type in BA.");
  }
}

/**
 * @brief Create the appropriate cost functor according the provided input camera intrinsic model
 * @param[in] intrinsicPtr The intrinsic pointer
 * @param[in] observation The corresponding observation
 * @return cost functor
 */
ceres::CostFunction* createConstraintsCostFunctionFromIntrinsics(const IntrinsicBase* intrinsicPtr, const Vec2& observation_first, const Vec2& observation_second)
{
  double radius = 0.0;
  const camera::EquiDistant * equi = dynamic_cast<const camera::EquiDistant *>(intrinsicPtr);
  if (equi) {
    radius = equi->getCircleRadius();
  }

  switch(intrinsicPtr->getType())
  {
    case PINHOLE_CAMERA:
      return new ceres::AutoDiffCostFunction<ResidualErrorConstraintFunctor_Pinhole, 2, 3, 6, 6>(new ResidualErrorConstraintFunctor_Pinhole(observation_first.homogeneous(), observation_second.homogeneous()));
    case PINHOLE_CAMERA_RADIAL1:
      return new ceres::AutoDiffCostFunction<ResidualErrorConstraintFunctor_PinholeRadialK1, 2, 4, 6, 6>(new ResidualErrorConstraintFunctor_PinholeRadialK1(observation_first.homogeneous(), observation_second.homogeneous()));
    case PINHOLE_CAMERA_RADIAL3:
      return new ceres::AutoDiffCostFunction<ResidualErrorConstraintFunctor_PinholeRadialK3, 2, 6, 6, 6>(new ResidualErrorConstraintFunctor_PinholeRadialK3(observation_first.homogeneous(), observation_second.homogeneous()));
    case PINHOLE_CAMERA_FISHEYE:
      return new ceres::AutoDiffCostFunction<ResidualErrorConstraintFunctor_PinholeFisheye, 2, 7, 6, 6>(new ResidualErrorConstraintFunctor_PinholeFisheye(observation_first.homogeneous(), observation_second.homogeneous()));
    case EQUIDISTANT_CAMERA:
      return new ceres::AutoDiffCostFunction<ResidualErrorConstraintFunctor_Equidistant, 2, 3, 6, 6>(new ResidualErrorConstraintFunctor_Equidistant(observation_first.homogeneous(), observation_second.homogeneous(), radius));
    case EQUIDISTANT_CAMERA_RADIAL3:
      return new ceres::AutoDiffCostFunction<ResidualErrorConstraintFunctor_EquidistantRadialK3, 2, 6, 6, 6>(new ResidualErrorConstraintFunctor_EquidistantRadialK3(observation_first.homogeneous(), observation_second.homogeneous(), radius));
    default:
      throw std::logic_error("Cannot create cost function, unrecognized intrinsic type in BA.");
  } 
}

void BundleAdjustmentCeres::CeresOptions::setDenseBA()
{
  // default configuration use a DENSE representation
  preconditionerType  = ceres::JACOBI;
  linearSolverType = ceres::DENSE_SCHUR;
  sparseLinearAlgebraLibraryType = ceres::SUITE_SPARSE; // not used but just to avoid a warning in ceres
  ALICEVISION_LOG_DEBUG("BundleAdjustment[Ceres]: DENSE_SCHUR");
}

void BundleAdjustmentCeres::CeresOptions::setSparseBA()
{
  preconditionerType = ceres::JACOBI;
  // if Sparse linear solver are available
  // descending priority order by efficiency (SUITE_SPARSE > CX_SPARSE > EIGEN_SPARSE)
  if (ceres::IsSparseLinearAlgebraLibraryTypeAvailable(ceres::SUITE_SPARSE))
  {
    sparseLinearAlgebraLibraryType = ceres::SUITE_SPARSE;
    linearSolverType = ceres::SPARSE_SCHUR;
    ALICEVISION_LOG_DEBUG("BundleAdjustment[Ceres]: SPARSE_SCHUR, SUITE_SPARSE");
  }
  else if (ceres::IsSparseLinearAlgebraLibraryTypeAvailable(ceres::CX_SPARSE))
  {
    sparseLinearAlgebraLibraryType = ceres::CX_SPARSE;
    linearSolverType = ceres::SPARSE_SCHUR;
    ALICEVISION_LOG_DEBUG("BundleAdjustment[Ceres]: SPARSE_SCHUR, CX_SPARSE");
  }
  else if (ceres::IsSparseLinearAlgebraLibraryTypeAvailable(ceres::EIGEN_SPARSE))
  {
    sparseLinearAlgebraLibraryType = ceres::EIGEN_SPARSE;
    linearSolverType = ceres::SPARSE_SCHUR;
    ALICEVISION_LOG_DEBUG("BundleAdjustment[Ceres]: SPARSE_SCHUR, EIGEN_SPARSE");
  }
  else
  {
    linearSolverType = ceres::DENSE_SCHUR;
    ALICEVISION_LOG_WARNING("BundleAdjustment[Ceres]: no sparse BA available, fallback to dense BA.");
  }
}

bool BundleAdjustmentCeres::Statistics::exportToFile(const std::string& folder, const std::string& filename) const
{
  std::ofstream os;
  os.open((fs::path(folder) / filename).string(), std::ios::app);

  if(!os.is_open())
  {
    ALICEVISION_LOG_DEBUG("Unable to open the Bundle adjustment statistics file: '" << filename << "'.");
    return false;
  }

  os.seekp(0, std::ios::end); // put the cursor at the end

  if(os.tellp() == std::streampos(0)) // 'tellp' return the cursor's position
  {
    // if the file does't exist: add a header.
    os << "Time/BA(s);RefinedPose;ConstPose;IgnoredPose;"
          "RefinedPts;ConstPts;IgnoredPts;"
          "RefinedK;ConstK;IgnoredK;"
          "ResidualBlocks;SuccessIteration;BadIteration;"
          "InitRMSE;FinalRMSE;"
          "d=-1;d=0;d=1;d=2;d=3;d=4;"
          "d=5;d=6;d=7;d=8;d=9;d=10+;\n";
  }

  std::map<EParameter, std::map<EParameterState, std::size_t>> states = parametersStates;
  std::size_t posesWithDistUpperThanTen = 0;

  for(const auto& it : nbCamerasPerDistance)
    if (it.first >= 10)
      posesWithDistUpperThanTen += it.second;

  os << time << ";"
     << states[EParameter::POSE][EParameterState::REFINED]  << ";"
     << states[EParameter::POSE][EParameterState::CONSTANT] << ";"
     << states[EParameter::POSE][EParameterState::IGNORED]  << ";"
     << states[EParameter::LANDMARK][EParameterState::REFINED]  << ";"
     << states[EParameter::LANDMARK][EParameterState::CONSTANT] << ";"
     << states[EParameter::LANDMARK][EParameterState::IGNORED]  << ";"
     << states[EParameter::INTRINSIC][EParameterState::REFINED]  << ";"
     << states[EParameter::INTRINSIC][EParameterState::CONSTANT] << ";"
     << states[EParameter::INTRINSIC][EParameterState::IGNORED]  << ";"
     << nbResidualBlocks << ";"
     << nbSuccessfullIterations << ";"
     << nbUnsuccessfullIterations << ";"
     << RMSEinitial << ";"
     << RMSEfinal << ";";

     for(int i = -1; i < 10; ++i)
     {
       auto cdIt = nbCamerasPerDistance.find(i);
       if(cdIt != nbCamerasPerDistance.end())
        os << cdIt->second << ";";
       else
         os << "0;";
     }

     os << posesWithDistUpperThanTen << ";\n";

  os.close();
  return true;
}

void BundleAdjustmentCeres::Statistics::show() const
{
  std::map<EParameter, std::map<EParameterState, std::size_t>> states = parametersStates;
  std::stringstream ss;

  if(!nbCamerasPerDistance.empty())
  {
    std::size_t nbCamNotConnected = 0;
    std::size_t nbCamDistEqZero = 0;
    std::size_t nbCamDistEqOne = 0;
    std::size_t nbCamDistUpperOne = 0;

    for(const auto & camdistIt : nbCamerasPerDistance)
    {
      if(camdistIt.first < 0)
        nbCamNotConnected += camdistIt.second;
      else if(camdistIt.first == 1)
        nbCamDistEqZero += camdistIt.second;
      else if(camdistIt.first == 1)
        nbCamDistEqOne += camdistIt.second;
      else if(camdistIt.first > 1)
        nbCamDistUpperOne += camdistIt.second;
    }

    ss << "\t- local strategy enabled: yes\n"
       << "\t- graph-distances distribution:\n"
       << "\t    - not connected: " << nbCamNotConnected << " cameras\n"
       << "\t    - D = 0: " << nbCamDistEqZero << " cameras\n"
       << "\t    - D = 1: " << nbCamDistEqOne << " cameras\n"
       << "\t    - D > 1: " << nbCamDistUpperOne << " cameras\n";
  }
  else
  {
      ss << "\t- local strategy enabled: no\n";
  }

  ALICEVISION_LOG_INFO("Bundle Adjustment Statistics:\n"
                        << ss.str()
                        << "\t- adjustment duration: " << time << " s\n"
                        << "\t- poses:\n"
                        << "\t    - # refined:  " << states[EParameter::POSE][EParameterState::REFINED]  << "\n"
                        << "\t    - # constant: " << states[EParameter::POSE][EParameterState::CONSTANT] << "\n"
                        << "\t    - # ignored:  " << states[EParameter::POSE][EParameterState::IGNORED]  << "\n"
                        << "\t- landmarks:\n"
                        << "\t    - # refined:  " << states[EParameter::LANDMARK][EParameterState::REFINED]  << "\n"
                        << "\t    - # constant: " << states[EParameter::LANDMARK][EParameterState::CONSTANT] << "\n"
                        << "\t    - # ignored:  " << states[EParameter::LANDMARK][EParameterState::IGNORED]  << "\n"
                        << "\t- intrinsics:\n"
                        << "\t    - # refined:  " << states[EParameter::INTRINSIC][EParameterState::REFINED]  << "\n"
                        << "\t    - # constant: " << states[EParameter::INTRINSIC][EParameterState::CONSTANT] << "\n"
                        << "\t    - # ignored:  " << states[EParameter::INTRINSIC][EParameterState::IGNORED]  << "\n"
                        << "\t- # residual blocks: " << nbResidualBlocks << "\n"
                        << "\t- # successful iterations: " << nbSuccessfullIterations   << "\n"
                        << "\t- # unsuccessful iterations: " << nbUnsuccessfullIterations << "\n"
                        << "\t- initial RMSE: " << RMSEinitial << "\n"
                        << "\t- final   RMSE: " << RMSEfinal);
}

void BundleAdjustmentCeres::setSolverOptions(ceres::Solver::Options& solverOptions) const
{
  solverOptions.preconditioner_type = _ceresOptions.preconditionerType;
  solverOptions.linear_solver_type = _ceresOptions.linearSolverType;
  solverOptions.sparse_linear_algebra_library_type = _ceresOptions.sparseLinearAlgebraLibraryType;
  solverOptions.minimizer_progress_to_stdout = _ceresOptions.verbose;
  solverOptions.logging_type = ceres::SILENT;
  solverOptions.num_threads = _ceresOptions.nbThreads;

#if CERES_VERSION_MAJOR < 2
  solverOptions.num_linear_solver_threads = _ceresOptions.nbThreads;
#endif

  if(_ceresOptions.useParametersOrdering)
  {
    solverOptions.linear_solver_ordering.reset(new ceres::ParameterBlockOrdering);

    // copy ParameterBlockOrdering
    *(solverOptions.linear_solver_ordering) = _ceresOptions.linearSolverOrdering;
  }
}

void BundleAdjustmentCeres::addExtrinsicsToProblem(const sfmData::SfMData& sfmData, BundleAdjustment::ERefineOptions refineOptions, ceres::Problem& problem)
{
  const bool refineTranslation = refineOptions & BundleAdjustment::REFINE_TRANSLATION;
  const bool refineRotation = refineOptions & BundleAdjustment::REFINE_ROTATION;

  const auto addPose = [&](const sfmData::CameraPose& cameraPose, bool isConstant, std::array<double,6>& poseBlock)
  {
    const Mat3& R = cameraPose.getTransform().rotation();
    const Vec3& t = cameraPose.getTransform().translation();

    double angleAxis[3];
    ceres::RotationMatrixToAngleAxis(static_cast<const double *>(R.data()), angleAxis);
    poseBlock.at(0) = angleAxis[0];
    poseBlock.at(1) = angleAxis[1];
    poseBlock.at(2) = angleAxis[2];
    poseBlock.at(3) = t(0);
    poseBlock.at(4) = t(1);
    poseBlock.at(5) = t(2);

    double* poseBlockPtr = poseBlock.data();
    problem.AddParameterBlock(poseBlockPtr, 6);

    // add pose parameter to the all parameters blocks pointers list
    _allParametersBlocks.push_back(poseBlockPtr);

    // keep the camera extrinsics constants
    if(cameraPose.isLocked() || isConstant || (!refineTranslation && !refineRotation))
    {
      // set the whole parameter block as constant.
      _statistics.addState(EParameter::POSE, EParameterState::CONSTANT);
      problem.SetParameterBlockConstant(poseBlockPtr);
      return;
    }

    // constant parameters
    std::vector<int> constantExtrinsic;

    // don't refine rotations
    if(!refineRotation)
    {
      constantExtrinsic.push_back(0);
      constantExtrinsic.push_back(1);
      constantExtrinsic.push_back(2);
    }

    // don't refine translations
    if(!refineTranslation)
    {
      constantExtrinsic.push_back(3);
      constantExtrinsic.push_back(4);
      constantExtrinsic.push_back(5);
    }

    // subset parametrization
    if(!constantExtrinsic.empty())
    {
      ceres::SubsetParameterization* subsetParameterization = new ceres::SubsetParameterization(6, constantExtrinsic);
      problem.SetParameterization(poseBlockPtr, subsetParameterization);
    }

    _statistics.addState(EParameter::POSE, EParameterState::REFINED);
  };

  // setup poses data
  for(const auto& posePair : sfmData.getPoses())
  {
    const IndexT poseId = posePair.first;
    const sfmData::CameraPose& pose = posePair.second;

    // skip camera pose set as Ignored in the Local strategy
    if(getPoseState(poseId) == EParameterState::IGNORED)
    {
      _statistics.addState(EParameter::POSE, EParameterState::IGNORED);
      continue;
    }

    const bool isConstant = (getPoseState(poseId) == EParameterState::CONSTANT);

    addPose(pose, isConstant, _posesBlocks[poseId]);
  }

  // setup sub-poses data
  for(const auto& rigPair : sfmData.getRigs())
  {
    const IndexT rigId = rigPair.first;
    const sfmData::Rig& rig = rigPair.second;
    const std::size_t nbSubPoses = rig.getNbSubPoses();

    for(std::size_t subPoseId = 0 ; subPoseId < nbSubPoses; ++subPoseId)
    {
      const sfmData::RigSubPose& rigSubPose = rig.getSubPose(subPoseId);

      if(rigSubPose.status == sfmData::ERigSubPoseStatus::UNINITIALIZED)
        continue;

      const bool isConstant = (rigSubPose.status == sfmData::ERigSubPoseStatus::CONSTANT);

      addPose(sfmData::CameraPose(rigSubPose.pose), isConstant, _rigBlocks[rigId][subPoseId]);
    }
  }
}

void BundleAdjustmentCeres::addIntrinsicsToProblem(const sfmData::SfMData& sfmData, BundleAdjustment::ERefineOptions refineOptions, ceres::Problem& problem)
{
  const bool refineIntrinsicsOpticalCenter = (refineOptions & REFINE_INTRINSICS_OPTICALCENTER_ALWAYS) || (refineOptions & REFINE_INTRINSICS_OPTICALCENTER_IF_ENOUGH_DATA);
  const bool refineIntrinsicsFocalLength = refineOptions & REFINE_INTRINSICS_FOCAL;
  const bool refineIntrinsicsDistortion = refineOptions & REFINE_INTRINSICS_DISTORTION;
  const bool refineIntrinsics = refineIntrinsicsDistortion || refineIntrinsicsFocalLength || refineIntrinsicsOpticalCenter;

  std::map<IndexT, std::size_t> intrinsicsUsage;

  // count the number of reconstructed views per intrinsic
  for(const auto& viewPair: sfmData.getViews())
  {
    const sfmData::View& view = *(viewPair.second);

    if(intrinsicsUsage.find(view.getIntrinsicId()) == intrinsicsUsage.end())
      intrinsicsUsage[view.getIntrinsicId()] = 0;

    if(sfmData.isPoseAndIntrinsicDefined(&view))
      ++intrinsicsUsage.at(view.getIntrinsicId());
  }

  for(const auto& intrinsicPair: sfmData.getIntrinsics())
  {
    const IndexT intrinsicId = intrinsicPair.first;
    const auto& intrinsicPtr = intrinsicPair.second;
    const auto usageIt = intrinsicsUsage.find(intrinsicId);
    if(usageIt == intrinsicsUsage.end())
      // if the intrinsic is never referenced by any view, skip it
      continue;
    const std::size_t usageCount = usageIt->second;

    // do not refine an intrinsic does not used by any reconstructed view
    if(usageCount <= 0 || getIntrinsicState(intrinsicId) == EParameterState::IGNORED)
    {
      _statistics.addState(EParameter::INTRINSIC, EParameterState::IGNORED);
      continue;
    }

    assert(isValid(intrinsicPtr->getType()));

    std::vector<double>& intrinsicBlock = _intrinsicsBlocks[intrinsicId];
    intrinsicBlock = intrinsicPtr->getParams();

    double* intrinsicBlockPtr = intrinsicBlock.data();
    problem.AddParameterBlock(intrinsicBlockPtr, intrinsicBlock.size());

    // add intrinsic parameter to the all parameters blocks pointers list
    _allParametersBlocks.push_back(intrinsicBlockPtr);

    // keep the camera intrinsic constant
    if(intrinsicPtr->isLocked() || !refineIntrinsics || getIntrinsicState(intrinsicId) == EParameterState::CONSTANT)
    {
      // set the whole parameter block as constant.
      _statistics.addState(EParameter::INTRINSIC, EParameterState::CONSTANT);
      problem.SetParameterBlockConstant(intrinsicBlockPtr);
      continue;
    }

    // constant parameters
    std::vector<int> constantIntrinisc;

    // refine the focal length
    if(refineIntrinsicsFocalLength)
    {
      std::shared_ptr<camera::IntrinsicsScaleOffset> intrinsicScaleOffset = std::dynamic_pointer_cast<camera::IntrinsicsScaleOffset>(intrinsicPtr);
      if(intrinsicScaleOffset->initialScale() > 0)
      {
        // if we have an initial guess, we only authorize a margin around this value.
        assert(intrinsicBlock.size() >= 1);
        const unsigned int maxFocalError = 0.2 * std::max(intrinsicPtr->w(), intrinsicPtr->h()); // TODO : check if rounding is needed
        problem.SetParameterLowerBound(intrinsicBlockPtr, 0, static_cast<double>(intrinsicScaleOffset->initialScale() - maxFocalError));
        problem.SetParameterUpperBound(intrinsicBlockPtr, 0, static_cast<double>(intrinsicScaleOffset->initialScale() + maxFocalError));
      }
      else // no initial guess
      {
        // we don't have an initial guess, but we assume that we use
        // a converging lens, so the focal length should be positive.
        problem.SetParameterLowerBound(intrinsicBlockPtr, 0, 0.0);
      }
    }
    else
    {
      // set focal length as constant
      constantIntrinisc.push_back(0);
    }

    const std::size_t minImagesForOpticalCenter = 3;

    // optical center
    if(refineIntrinsicsOpticalCenter && (usageCount > minImagesForOpticalCenter))
    {
      // refine optical center within 10% of the image size.
      assert(intrinsicBlock.size() >= 3);

      const double opticalCenterMinPercent = 0.45;
      const double opticalCenterMaxPercent = 0.55;

      // add bounds to the principal point
      problem.SetParameterLowerBound(intrinsicBlockPtr, 1, opticalCenterMinPercent * intrinsicPtr->w());
      problem.SetParameterUpperBound(intrinsicBlockPtr, 1, opticalCenterMaxPercent * intrinsicPtr->w());
      problem.SetParameterLowerBound(intrinsicBlockPtr, 2, opticalCenterMinPercent * intrinsicPtr->h());
      problem.SetParameterUpperBound(intrinsicBlockPtr, 2, opticalCenterMaxPercent * intrinsicPtr->h());
    }
    else
    {
      // don't refine the optical center
      constantIntrinisc.push_back(1);
      constantIntrinisc.push_back(2);
    }

    // lens distortion
    if(!refineIntrinsicsDistortion)
      for(std::size_t i = 3; i < intrinsicBlock.size(); ++i)
        constantIntrinisc.push_back(i);

    if(!constantIntrinisc.empty())
    {
      ceres::SubsetParameterization* subsetParameterization = new ceres::SubsetParameterization(intrinsicBlock.size(), constantIntrinisc);
      problem.SetParameterization(intrinsicBlockPtr, subsetParameterization);
    }

    _statistics.addState(EParameter::INTRINSIC, EParameterState::REFINED);
  }
}

void BundleAdjustmentCeres::addLandmarksToProblem(const sfmData::SfMData& sfmData, ERefineOptions refineOptions, ceres::Problem& problem)
{
  const bool refineStructure = refineOptions & REFINE_STRUCTURE;

  // set a LossFunction to be less penalized by false measurements.
  // note: set it to NULL if you don't want use a lossFunction.
  ceres::LossFunction* lossFunction = _ceresOptions.lossFunction.get();

  // build the residual blocks corresponding to the track observations
  for(const auto& landmarkPair: sfmData.getLandmarks())
  {
    const IndexT landmarkId = landmarkPair.first;
    const sfmData::Landmark& landmark = landmarkPair.second;

    // do not create a residual block if the landmark
    // have been set as Ignored by the Local BA strategy
    if(getLandmarkState(landmarkId) == EParameterState::IGNORED)
    {
      _statistics.addState(EParameter::LANDMARK, EParameterState::IGNORED);
      continue;
    }

    std::array<double,3>& landmarkBlock = _landmarksBlocks[landmarkId];
    for(std::size_t i = 0; i < 3; ++i)
      landmarkBlock.at(i) = landmark.X(Eigen::Index(i));

    double* landmarkBlockPtr = landmarkBlock.data();

    // add landmark parameter to the all parameters blocks pointers list
    _allParametersBlocks.push_back(landmarkBlockPtr);

    // iterate over 2D observation associated to the 3D landmark
    for(const auto& observationPair: landmark.observations)
    {
      const sfmData::View& view = sfmData.getView(observationPair.first);
      const sfmData::Observation& observation = observationPair.second;

      // each residual block takes a point and a camera as input and outputs a 2
      // dimensional residual. Internally, the cost function stores the observed
      // image location and compares the reprojection against the observation.

      assert(getPoseState(view.getPoseId()) != EParameterState::IGNORED);
      assert(getIntrinsicState(view.getIntrinsicId()) != EParameterState::IGNORED);

      // needed parameters to create a residual block (K, pose)
      double* poseBlockPtr = _posesBlocks.at(view.getPoseId()).data();
      double* intrinsicBlockPtr = _intrinsicsBlocks.at(view.getIntrinsicId()).data();

      // apply a specific parameter ordering:
      if(_ceresOptions.useParametersOrdering)
      {
        _ceresOptions.linearSolverOrdering.AddElementToGroup(landmarkBlockPtr, 0);
        _ceresOptions.linearSolverOrdering.AddElementToGroup(poseBlockPtr, 1);
        _ceresOptions.linearSolverOrdering.AddElementToGroup(intrinsicBlockPtr, 2);
      }

      if(view.isPartOfRig() && !view.isPoseIndependant())
      {
        ceres::CostFunction* costFunction = createRigCostFunctionFromIntrinsics(sfmData.getIntrinsicPtr(view.getIntrinsicId()), observation);

        problem.AddResidualBlock(costFunction,
            lossFunction,
            intrinsicBlockPtr,
            poseBlockPtr,
            _rigBlocks.at(view.getRigId()).at(view.getSubPoseId()).data(), // subpose of the cameras rig
            landmarkBlockPtr); // do we need to copy 3D point to avoid false motion, if failure ?
      }
      else
      {
        ceres::CostFunction* costFunction = createCostFunctionFromIntrinsics(sfmData.getIntrinsicPtr(view.getIntrinsicId()), observation);

        problem.AddResidualBlock(costFunction,
            lossFunction,
            intrinsicBlockPtr,
            poseBlockPtr,
            landmarkBlockPtr); //do we need to copy 3D point to avoid false motion, if failure ?
      }

      if(!refineStructure || getLandmarkState(landmarkId) == EParameterState::CONSTANT)
      {
        // set the whole landmark parameter block as constant.
        _statistics.addState(EParameter::LANDMARK, EParameterState::CONSTANT);
        problem.SetParameterBlockConstant(landmarkBlockPtr);
      }
      else
      {
        _statistics.addState(EParameter::LANDMARK, EParameterState::REFINED);
      }
    }
  }
}

void BundleAdjustmentCeres::addConstraints2DToProblem(const sfmData::SfMData& sfmData, ERefineOptions refineOptions, ceres::Problem& problem)
{
  // set a LossFunction to be less penalized by false measurements.
  // note: set it to NULL if you don't want use a lossFunction.
<<<<<<< HEAD
  ceres::LossFunction* lossFunction = nullptr; new ceres::HuberLoss(Square(4.0)); // TODO: make the LOSS function and the parameter an option
=======
  ceres::LossFunction* lossFunction = _ceresOptions.lossFunction.get();
>>>>>>> dc42aed4

  for (const auto & constraint : sfmData.getConstraints2D()) {
    const sfmData::View& view_1 = sfmData.getView(constraint.ViewFirst);
    const sfmData::View& view_2 = sfmData.getView(constraint.ViewSecond);

    assert(getPoseState(view_1.getPoseId()) != EParameterState::IGNORED);
    assert(getIntrinsicState(view_1.getIntrinsicId()) != EParameterState::IGNORED);
    assert(getPoseState(view_2.getPoseId()) != EParameterState::IGNORED);
    assert(getIntrinsicState(view_2.getIntrinsicId()) != EParameterState::IGNORED);

    double * poseBlockPtr_1 = _posesBlocks.at(view_1.getPoseId()).data();
    double * poseBlockPtr_2 = _posesBlocks.at(view_2.getPoseId()).data();

    double * intrinsicBlockPtr_1 = _intrinsicsBlocks.at(view_1.getIntrinsicId()).data();
    double * intrinsicBlockPtr_2 = _intrinsicsBlocks.at(view_2.getIntrinsicId()).data();

    //For the moment assume a unique camera
    assert(intrinsicBlockPtr_1 == intrinsicBlockPtr_2);


    ceres::CostFunction* costFunction = createConstraintsCostFunctionFromIntrinsics(sfmData.getIntrinsicPtr(view_1.getIntrinsicId()), constraint.ObservationFirst.x, constraint.ObservationSecond.x);
    problem.AddResidualBlock(costFunction, lossFunction, intrinsicBlockPtr_1, poseBlockPtr_1, poseBlockPtr_2);
  }
}

void BundleAdjustmentCeres::addRotationPriorsToProblem(const sfmData::SfMData& sfmData, ERefineOptions refineOptions, ceres::Problem& problem)
{
  // set a LossFunction to be less penalized by false measurements.
  // note: set it to NULL if you don't want use a lossFunction.
  ceres::LossFunction* lossFunction = nullptr;

  for (const auto & prior : sfmData.getRotationPriors()) {
    const sfmData::View& view_1 = sfmData.getView(prior.ViewFirst);
    const sfmData::View& view_2 = sfmData.getView(prior.ViewSecond);

    assert(getPoseState(view_1.getPoseId()) != EParameterState::IGNORED);
    assert(getPoseState(view_2.getPoseId()) != EParameterState::IGNORED);

    double * poseBlockPtr_1 = _posesBlocks.at(view_1.getPoseId()).data();
    double * poseBlockPtr_2 = _posesBlocks.at(view_2.getPoseId()).data();


    ceres::CostFunction* costFunction = new ceres::AutoDiffCostFunction<ResidualErrorRotationPriorFunctor, 3, 6, 6>(new ResidualErrorRotationPriorFunctor(prior._second_R_first));
    problem.AddResidualBlock(costFunction, lossFunction, poseBlockPtr_1, poseBlockPtr_2);
  }
}

void BundleAdjustmentCeres::createProblem(const sfmData::SfMData& sfmData,
                                          ERefineOptions refineOptions,
                                          ceres::Problem& problem)
{
  // clear previously computed data
  resetProblem();

  // ensure we are not using incompatible options
  // REFINEINTRINSICS_OPTICALCENTER_ALWAYS and REFINEINTRINSICS_OPTICALCENTER_IF_ENOUGH_DATA cannot be used at the same time
  assert(!((refineOptions & REFINE_INTRINSICS_OPTICALCENTER_ALWAYS) && (refineOptions & REFINE_INTRINSICS_OPTICALCENTER_IF_ENOUGH_DATA)));

  // add SfM extrincics to the Ceres problem
  addExtrinsicsToProblem(sfmData, refineOptions, problem);

  // add SfM intrinsics to the Ceres problem
  addIntrinsicsToProblem(sfmData, refineOptions, problem);

  // add SfM landmarks to the Ceres problem
  addLandmarksToProblem(sfmData, refineOptions, problem);

  // add 2D constraints to the Ceres problem
  addConstraints2DToProblem(sfmData, refineOptions, problem);

  // add rotation priors to the Ceres problem
  addRotationPriorsToProblem(sfmData, refineOptions, problem);
}

void BundleAdjustmentCeres::updateFromSolution(sfmData::SfMData& sfmData, ERefineOptions refineOptions) const
{
  const bool refinePoses = (refineOptions & REFINE_ROTATION) || (refineOptions & REFINE_TRANSLATION);
  const bool refineIntrinsicsOpticalCenter = (refineOptions & REFINE_INTRINSICS_OPTICALCENTER_ALWAYS) || (refineOptions & REFINE_INTRINSICS_OPTICALCENTER_IF_ENOUGH_DATA);
  const bool refineIntrinsics = (refineOptions & REFINE_INTRINSICS_FOCAL) || (refineOptions & REFINE_INTRINSICS_DISTORTION) || refineIntrinsicsOpticalCenter;
  const bool refineStructure = refineOptions & REFINE_STRUCTURE;

  // update camera poses with refined data
  if(refinePoses)
  {
    // absolute poses
    for(auto& posePair : sfmData.getPoses())
    {
      const IndexT poseId = posePair.first;

      // do not update a camera pose set as Ignored or Constant in the Local strategy
      if(getPoseState(poseId) != EParameterState::REFINED)
        continue;

      const std::array<double,6>& poseBlock = _posesBlocks.at(poseId);

      Mat3 R_refined;
      ceres::AngleAxisToRotationMatrix(poseBlock.data(), R_refined.data());
      const Vec3 t_refined(poseBlock.at(3), poseBlock.at(4), poseBlock.at(5));

      // update the pose
      posePair.second.setTransform(poseFromRT(R_refined, t_refined));
    }

    // rig sub-poses
    for(const auto& rigIt : _rigBlocks)
    {
      sfmData::Rig& rig = sfmData.getRigs().at(rigIt.first);

      for(const auto& subPoseit : rigIt.second)
      {
        sfmData::RigSubPose& subPose = rig.getSubPose(subPoseit.first);
        const std::array<double,6>& subPoseBlock = subPoseit.second;

        Mat3 R_refined;
        ceres::AngleAxisToRotationMatrix(subPoseBlock.data(), R_refined.data());
        const Vec3 t_refined(subPoseBlock.at(3), subPoseBlock.at(4), subPoseBlock.at(5));

        // update the sub-pose
        subPose.pose = poseFromRT(R_refined, t_refined);
      }
    }
  }

  // update camera intrinsics with refined data
  if(refineIntrinsics)
  {
    for(const auto& intrinsicBlockPair: _intrinsicsBlocks)
    {
      const IndexT intrinsicId = intrinsicBlockPair.first;

      // do not update a camera pose set as Ignored or Constant in the Local strategy
      if(getIntrinsicState(intrinsicId) != EParameterState::REFINED)
        continue;

      sfmData.getIntrinsics().at(intrinsicId)->updateFromParams(intrinsicBlockPair.second);
    }
  }

  // update landmarks
  if(refineStructure)
  {
    for(const auto& landmarksBlockPair: _landmarksBlocks)
    {
      const IndexT landmarkId = landmarksBlockPair.first;
      sfmData::Landmark& landmark = sfmData.getLandmarks().at(landmarkId);

      // do not update a camera pose set as Ignored or Constant in the Local strategy
      if(getLandmarkState(landmarkId) != EParameterState::REFINED)
        continue;

      for(std::size_t i = 0; i < 3; ++i)
        landmark.X(Eigen::Index(i))= landmarksBlockPair.second.at(i);
    }
  }
}

void BundleAdjustmentCeres::createJacobian(const sfmData::SfMData& sfmData,
                                           ERefineOptions refineOptions,
                                           ceres::CRSMatrix& jacobian)
{
  // create problem
  ceres::Problem::Options problemOptions;
  problemOptions.loss_function_ownership = ceres::DO_NOT_TAKE_OWNERSHIP;
  ceres::Problem problem(problemOptions);
  createProblem(sfmData, refineOptions, problem);

  // configure Jacobian engine
  double cost = 0.0;
  ceres::Problem::EvaluateOptions evalOpt;
  evalOpt.parameter_blocks = _allParametersBlocks;
  evalOpt.num_threads = 8;
  evalOpt.apply_loss_function = true;

  // create Jacobain
  problem.Evaluate(evalOpt, &cost, NULL, NULL, &jacobian);
}

bool BundleAdjustmentCeres::adjust(sfmData::SfMData& sfmData, ERefineOptions refineOptions)
{
  // create problem
  ceres::Problem::Options problemOptions;
  problemOptions.loss_function_ownership = ceres::DO_NOT_TAKE_OWNERSHIP;
  ceres::Problem problem(problemOptions);
  createProblem(sfmData, refineOptions, problem);

  // configure a Bundle Adjustment engine and run it
  // make Ceres automatically detect the bundle structure.
  ceres::Solver::Options options;
  setSolverOptions(options);

  // solve BA
  ceres::Solver::Summary summary;  
  ceres::Solve(options, &problem, &summary);

  // print summary
  if(_ceresOptions.summary)
    ALICEVISION_LOG_INFO(summary.FullReport());

  // solution is not usable
  if(!summary.IsSolutionUsable())
  {
    ALICEVISION_LOG_WARNING("Bundle Adjustment failed, the solution is not usable.");
    return false;
  }

  // update input sfmData with the solution
  updateFromSolution(sfmData, refineOptions);


  // store some statitics from the summary
  _statistics.time = summary.total_time_in_seconds;
  _statistics.nbSuccessfullIterations = summary.num_successful_steps;
  _statistics.nbUnsuccessfullIterations = summary.num_unsuccessful_steps;
  _statistics.nbResidualBlocks = summary.num_residuals;
  _statistics.RMSEinitial = std::sqrt(summary.initial_cost / summary.num_residuals);
  _statistics.RMSEfinal = std::sqrt(summary.final_cost / summary.num_residuals);

  //store distance histogram for local strategy
  if(useLocalStrategy())
    _statistics.nbCamerasPerDistance = _localGraph->getDistancesHistogram();

  return true;
}

} // namespace sfm
} // namespace aliceVision
<|MERGE_RESOLUTION|>--- conflicted
+++ resolved
@@ -622,11 +622,7 @@
 {
   // set a LossFunction to be less penalized by false measurements.
   // note: set it to NULL if you don't want use a lossFunction.
-<<<<<<< HEAD
-  ceres::LossFunction* lossFunction = nullptr; new ceres::HuberLoss(Square(4.0)); // TODO: make the LOSS function and the parameter an option
-=======
   ceres::LossFunction* lossFunction = _ceresOptions.lossFunction.get();
->>>>>>> dc42aed4
 
   for (const auto & constraint : sfmData.getConstraints2D()) {
     const sfmData::View& view_1 = sfmData.getView(constraint.ViewFirst);
