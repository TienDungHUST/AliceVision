--- conflicted
+++ resolved
@@ -271,35 +271,21 @@
         CameraStruct& cam = _cams[id];
         cam.camId = id;
 
-<<<<<<< HEAD
         if(cam.tex_rgba_hmh == nullptr)
         {
             cam.tex_rgba_hmh =
                 new CudaHostMemoryHeap<float4, 2>(CudaSize<2>(_mp.getMaxImageWidth(), _mp.getMaxImageHeight()));
         }
         else
-=======
-        long t1 = clock();
-
-        cps_fillCamera(cam, camIndex, mp, H, scale);
-
-        if(cam->tex_rgba_hmh == nullptr)
->>>>>>> fab176e6
         {
             assert(cam.tex_rgba_hmh->getSize() == CudaSize<2>(_mp.getMaxImageWidth(), _mp.getMaxImageHeight()));
         }
-<<<<<<< HEAD
         long t1 = clock();
 
         cps_host_fillCamera(_camsBasesHst(0,id), rc, _mp, scale, calling_func);
         cps_host_fillCameraData(_ic, cam, rc, _mp, rcSilhoueteMap);
         ps_device_updateCam(_pyramids, cam, id,
                            _CUDADeviceNo, _nImgsInGPUAtTime, _scales, _mp.getWidth(rc), _mp.getHeight(rc));
-=======
-        cps_fillCameraData(&_ic, cam, camIndex, mp);
-        ps_deviceUpdateCam((CudaArray<uchar4, 2>**)ps_texs_arr, cam, oldestId,
-                           _CUDADeviceNo, _nImgsInGPUAtTime, _scales, mp->getMaxImageWidth(), mp->getMaxImageHeight(), varianceWSH);
->>>>>>> fab176e6
 
         mvsUtils::printfElapsedTime(t1, "Copy image (camera id="+std::to_string(rc)+") from CPU to GPU");
 
@@ -999,18 +985,29 @@
     return true;
 }
 
-bool PlaneSweepingCuda::computeNormalMap(StaticVector<float>* depthMap, StaticVector<Color>* normalMap, int rc,
-  int scale, float igammaC, float igammaP, int wsh)
-{
-  const int w = mp->getWidth(rc) / scale;
-  const int h = mp->getHeight(rc) / scale;
+bool PlaneSweepingCuda::computeNormalMap(
+    StaticVector<float>* depthMap, StaticVector<Color>* normalMap, int rc,
+    int scale, float igammaC, float igammaP, int wsh)
+{
+  const int w = _mp.getWidth(rc) / scale;
+  const int h = _mp.getHeight(rc) / scale;
 
   const long t1 = clock();
 
   ALICEVISION_LOG_DEBUG("computeNormalMap rc: " << rc);
-  cameraStruct camera;
+
+
+  CameraStruct camera;
+
+  // Fill Camera Struct
+  CudaDeviceMemoryPitched<CameraStructBase, 2> camsBasesDev(CudaSize<2>(1, 1));
+  CudaHostMemoryHeap<CameraStructBase, 2>      camsBasesHst(CudaSize<2>(1, 1));
+  camera.param_hst = &camsBasesHst(0, 0);
+  camera.param_dev = &camsBasesDev(0, 0);
   camera.camId = rc;
-  cps_fillCamera(&camera, rc, mp, nullptr, scale);
+  cps_host_fillCamera(camsBasesHst(0, 0), rc, _mp, scale, __FUNCTION__);
+  camsBasesDev.copyFrom(camsBasesHst);
+
 
   CudaHostMemoryHeap<float3, 2> normalMap_hmh(CudaSize<2>(w, h));
   CudaHostMemoryHeap<float, 2> depthMap_hmh(CudaSize<2>(w, h));
@@ -1020,8 +1017,8 @@
     depthMap_hmh.getBuffer()[i] = (*depthMap)[i];
   }
 
-  ps_computeNormalMap((CudaArray<uchar4, 2>**)ps_texs_arr, &normalMap_hmh, &depthMap_hmh, camera, w, h, scale - 1,
-    _CUDADeviceNo, _nImgsInGPUAtTime, _scales, wsh, _verbose, igammaC, igammaP);
+  ps_computeNormalMap(_pyramids, normalMap_hmh, depthMap_hmh, camera, w, h, scale - 1,
+    _nImgsInGPUAtTime, _scales, wsh, _mp.verbose, igammaC, igammaP);
 
   for (int i = 0; i < w * h; i++)
   {
@@ -1030,7 +1027,7 @@
     (*normalMap)[i].b = normalMap_hmh.getBuffer()[i].z;
   }
 
-  if (_verbose)
+  if (_mp.verbose)
     mvsUtils::printfElapsedTime(t1);
 
   return true;
