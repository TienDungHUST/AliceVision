// This file is part of the AliceVision project.
// Copyright (c) 2017 AliceVision contributors.
// This Source Code Form is subject to the terms of the Mozilla Public License,
// v. 2.0. If a copy of the MPL was not distributed with this file,
// You can obtain one at https://mozilla.org/MPL/2.0/.

#pragma once

#include <cuda_runtime.h>
#include <stdio.h>
#include <stdlib.h>
#include <assert.h>
#include <stdexcept>

namespace aliceVision {
namespace depthMap {

template <unsigned Dim> class CudaSizeBase
{
public:
  CudaSizeBase()
  {
    for(int i = Dim; i--;)
      size[i] = 0;
  }
  inline size_t dim() const { return Dim; }
  inline size_t operator[](size_t i) const { return size[i]; }
  inline size_t &operator[](size_t i) { return size[i]; }
  inline CudaSizeBase operator+(const CudaSizeBase<Dim> &s) const {
    CudaSizeBase<Dim> r;

    for(size_t i = Dim; i--;)
      r[i] = (*this)[i] + s[i];

    return r;
  }
  inline CudaSizeBase operator-(const CudaSizeBase<Dim> &s) const {
    CudaSizeBase<Dim> r;

    for(size_t i = Dim; i--;)
      r[i] = (*this)[i] - s[i];

    return r;
  }
  size_t getSize() const {
    size_t s = 1;

    for(int i = Dim; i--;)
      s *= size[i];

    return s;
  }
protected:
  size_t size[Dim];
};

template <unsigned Dim>
class CudaSize: public CudaSizeBase<Dim>
{
  CudaSize() {}
};

template <>
class CudaSize<1>: public CudaSizeBase<1>
{
public:
  CudaSize() {}
  explicit CudaSize(size_t s0) { size[0] = s0; }
};

template <>
class CudaSize<2>: public CudaSizeBase<2>
{
public:
  CudaSize() {}
  CudaSize(size_t s0, size_t s1) { size[0] = s0; size[1] = s1; }
};

template <>
class CudaSize<3>: public CudaSizeBase<3>
{
public:
  CudaSize() {}
  CudaSize(size_t s0, size_t s1, size_t s2) { size[0] = s0; size[1] = s1; size[2] = s2; }
};

template <unsigned Dim>
bool operator==(const CudaSizeBase<Dim> &s1, const CudaSizeBase<Dim> &s2)
{
  for(int i = Dim; i--;)
    if(s1[i] != s2[i])
      return false;

  return true;
}

template <unsigned Dim>
bool operator!=(const CudaSizeBase<Dim> &s1, const CudaSizeBase<Dim> &s2)
{
  for(size_t i = Dim; i--;)
    if(s1[i] != s2[i])
      return true;

  return false;
}

template <unsigned Dim>
CudaSize<Dim> operator/(const CudaSize<Dim> &lhs, const float &rhs) {
  if (rhs == 0)
    fprintf(stderr, "Division by zero!!\n");
  CudaSize<Dim> out = lhs;
  for(size_t i = 0; i < Dim; ++i)
    out[i] /= rhs;

  return out;
}

template <unsigned Dim>
CudaSize<Dim> operator-(const CudaSize<Dim> &lhs, const CudaSize<Dim> &rhs) {
  CudaSize<Dim> out = lhs;
  for(size_t i = Dim; i--;)
    out[i]-= rhs[i];
  return out;
}

/*********************************************************************************
 * declarations
 *********************************************************************************/

template <class Type, unsigned Dim> class CudaHostMemoryHeap;
template <class Type, unsigned Dim> class CudaDeviceMemoryPitched;
template <class Type, unsigned Dim> class CudaArray;

/*********************************************************************************
 * CudaHostMemoryHeap
 * unspecialized template
 *********************************************************************************/

template <class Type, unsigned Dim> class CudaHostMemoryHeap
{
  Type* buffer;
  size_t sx, sy, sz;
  CudaSize<Dim> size;
public:
  explicit CudaHostMemoryHeap(const CudaSize<Dim> &_size)
  {
    size = _size;
    sx = 1;
    sy = 1;
    sz = 1;
    if (Dim >= 1) sx = _size[0];
    if (Dim >= 2) sy = _size[1];
    if (Dim >= 3) sz = _size[2];
    buffer = (Type*)malloc(sx * sy * sz * sizeof (Type));
    if( buffer == 0 ) {
        printf("%d malloc failed\n", __LINE__ );
        throw std::runtime_error("Malloc mem allocation error");
    }
    memset(buffer, 0, sx * sy * sz * sizeof (Type));
  }
  CudaHostMemoryHeap<Type,Dim>& operator=(const CudaHostMemoryHeap<Type,Dim>& rhs)
  {
    size = rhs.size;
    sx = 1;
    sy = 1;
    sz = 1;
    if (Dim >= 1) sx = rhs.sx;
    if (Dim >= 2) sy = rhs.sy;
    if (Dim >= 3) sz = rhs.sz;
    buffer = (Type*)malloc(sx * sy * sz * sizeof (Type));
    if( buffer == 0 ) {
        printf("%d malloc failed\n", __LINE__ );
        throw std::runtime_error("Malloc mem allocation error");
    }
    memcpy(buffer, rhs.buffer, sx * sy * sz * sizeof (Type));
    return *this;
  }
  ~CudaHostMemoryHeap()
  {
    free(buffer);
  }
  const CudaSize<Dim>& getSize() const
  {
    return size;
  }
  size_t getBytes() const
  {
    return sx * sy * sz * sizeof (Type);
  }
  Type *getBuffer()
  {
    return buffer;
  }
  const Type *getBuffer() const
  {
    return buffer;
  }
  Type& operator()(size_t x, size_t y)
  {
    return buffer[y * sx + x];
  }

  void copyFrom(const CudaDeviceMemoryPitched<Type, Dim>& _src)
  {
    cudaError_t err;
    cudaMemcpyKind kind = cudaMemcpyDeviceToHost;
    if(Dim == 1) {
      err = cudaMemcpy(this->getBuffer(), _src.getBuffer(), _src.getBytes(), kind);
      if( err != cudaSuccess )
      {
        printf( "Failed to copy CUDA memory before line %d - %s\n", __LINE__-3, cudaGetErrorString(err) );
        throw std::runtime_error("CUDA Mem allocation error");
      }
    }
    else if(Dim == 2) {
      err = cudaMemcpy2D(this->getBuffer(), size[0] * sizeof (Type), _src.getBuffer(), _src.getPitch(), size[0] * sizeof (Type), size[1], kind);
      if( err != cudaSuccess )
      {
        printf( "Failed to copy CUDA memory before line %d - %s\n", __LINE__-3, cudaGetErrorString(err) );
        throw std::runtime_error("CUDA Mem allocation error");
      }
    }
    else if(Dim >= 3) {
      for (unsigned int slice=0; slice<size[2]; slice++)
      {
        err = cudaMemcpy2D( this->getBuffer() + slice * size[0] * size[1],
                            size[0] * sizeof (Type),
                            &_src.getBuffer()[slice * _src.stride()[1]],
                            _src.getPitch(),
                            size[0] * sizeof (Type), size[1], kind);
        if( err != cudaSuccess )
        {
          printf( "Failed to copy CUDA memory before line %d - %s\n", __LINE__-7, cudaGetErrorString(err) );
          throw std::runtime_error("CUDA Mem allocation error");
        }
      }
    }
  }

  void copyFrom(const CudaArray<Type, Dim>& _src)
  {
    cudaError_t err;

    cudaMemcpyKind kind = cudaMemcpyDeviceToHost;
    if(Dim == 1) {
      err = cudaMemcpyFromArray(this->getBuffer(), _src.getArray(), 0, 0, this->getSize()[0] * sizeof (Type), kind);
      if( err != cudaSuccess )
      {
        printf( "Failed to copy CUDA memory before line %d - %s\n", __LINE__-3, cudaGetErrorString(err) );
        throw std::runtime_error("CUDA Mem allocation error");
      }
    }
    else if(Dim == 2) {
      err = cudaMemcpy2DFromArray(this->getBuffer(), size[0] * sizeof (Type), _src.getArray(), 0, 0, size[0] * sizeof (Type), size[1], kind);
      if( err != cudaSuccess )
      {
        printf( "Failed to copy CUDA memory before line %d - %s\n", __LINE__-3, cudaGetErrorString(err) );
        throw std::runtime_error("CUDA Mem allocation error");
      }
    }
    else if(Dim == 3) {
      cudaMemcpy3DParms p = { 0 };
      p.srcArray = const_cast<cudaArray *>(_src.getArray());
      p.srcPtr.pitch = _src.getPitch();
      p.srcPtr.xsize = _src.getSize()[0];
      p.srcPtr.ysize = _src.getSize()[1];
      p.dstPtr.ptr = (void *)this->getBuffer();
      p.dstPtr.pitch = size[0] * sizeof (Type);
      p.dstPtr.xsize = size[0];
      p.dstPtr.ysize = size[1];
      p.extent.width = size[0];
      p.extent.height = size[1];
      p.extent.depth = size[2];
      for(unsigned i = 3; i < Dim; ++i)
        p.extent.depth *= _src.getSize()[i];
      p.kind = kind;
      err = cudaMemcpy3D(&p);
      if( err != cudaSuccess )
      {
        printf( "Failed to copy CUDA memory before line %d - %s\n", __LINE__-3, cudaGetErrorString(err) );
        throw std::runtime_error("CUDA Mem allocation error");
      }
    }
  }
};

/*********************************************************************************
 * CudaHostMemoryHeap
 * Dim=1
 *********************************************************************************/

template <class Type> class CudaHostMemoryHeap<Type,1>
{
  Type* buffer;
  size_t sx, sy, sz;
  CudaSize<1> size;
public:
  explicit CudaHostMemoryHeap(const CudaSize<1> &_size)
  {
    size = _size;
    sx = _size[0];
    sy = 1;
    sz = 1;
    buffer = (Type*)malloc(sx * sy * sz * sizeof (Type));
    if( buffer == 0 ) {
        printf("%d malloc failed\n", __LINE__ );
        exit(-1);
    }
    memset(buffer, 0, sx * sy * sz * sizeof (Type));
  }
  CudaHostMemoryHeap<Type,1>& operator=(const CudaHostMemoryHeap<Type,1>& rhs)
  {
    size = rhs.size;
    sx = rhs.sx;
    sy = 1;
    sz = 1;
    buffer = (Type*)malloc(sx * sy * sz * sizeof (Type));
    if( buffer == 0 ) {
        printf("%d malloc failed\n", __LINE__ );
        exit(-1);
    }
    memcpy(buffer, rhs.buffer, sx * sy * sz * sizeof (Type));
    return *this;
  }
  ~CudaHostMemoryHeap()
  {
    free(buffer);
  }
  const CudaSize<1>& getSize() const
  {
    return size;
  }
  size_t getBytes() const
  {
    return sx * sy * sz * sizeof (Type);
  }
  Type *getBuffer()
  {
    return buffer;
  }
  const Type *getBuffer() const
  {
    return buffer;
  }
  Type& operator()(size_t x, size_t y)
  {
    return buffer[y * sx + x];
  }

  void copyFrom(const CudaDeviceMemoryPitched<Type, 1>& _src)
  {
    const cudaMemcpyKind kind = cudaMemcpyDeviceToHost;
    cudaMemcpy(this->getBuffer(), _src.getBuffer(), _src.getBytes(), kind);
  }

  void copyFrom(const CudaArray<Type, 1>& _src)
  {
    const cudaMemcpyKind kind = cudaMemcpyDeviceToHost;
    cudaMemcpyFromArray(this->getBuffer(), _src.getArray(), 0, 0, this->getSize()[0] * sizeof (Type), kind);
  }
};

/*********************************************************************************
 * CudaDeviceMemoryPitched
 *********************************************************************************/

template <class Type, unsigned Dim> class CudaDeviceMemoryPitched
{
  Type* buffer;
  size_t pitch;
  size_t sx, sy, sz;
  CudaSize<Dim> size;
public:
  explicit CudaDeviceMemoryPitched(const CudaSize<Dim> &_size)
  {
    cudaError_t err;

    size = _size;
    sx = 1;
    sy = 1;
    sz = 1;
    if (Dim >= 1) sx = _size[0];
    if (Dim >= 2) sy = _size[1];
    if (Dim >= 3) sx = _size[2];
    if(Dim == 2)
    {
      err = cudaMallocPitch<Type>(&buffer, &pitch, _size[0] * sizeof(Type), _size[1]);
      if( err != cudaSuccess )
      {
<<<<<<< HEAD
          printf( "Failed to allocate CUDA Pitched Memory in line %d, size=%li x %li\n", __LINE__-3, long(_size[0]), long(_size[1]) );
          exit( -1 );
=======
          printf( "Failed to allocate CUDA Pitched Memory in line %d, size=%li - %s\n", __LINE__-3, long(_size[0]), cudaGetErrorString(err) );
          throw std::runtime_error("CUDA Mem allocation error");
>>>>>>> 5aee51c6
      }
    }
    else if(Dim >= 3)
    {
      cudaExtent extent;
      extent.width = _size[0] * sizeof(Type);
      extent.height = _size[1];
      extent.depth = _size[2];
      for(unsigned i = 3; i < Dim; ++i)
        extent.depth *= _size[i];
      cudaPitchedPtr pitchDevPtr;
      err = cudaMalloc3D(&pitchDevPtr, extent);
      if( err != cudaSuccess )
      {
<<<<<<< HEAD
          printf( "Failed to allocate CUDA 3D Memory in line %d, size=%li x %li x %li\n", __LINE__-3, long(_size[0]), long(_size[1]), long(_size[2]) );
          exit( -1 );
=======
          printf( "Failed to allocate CUDA Pitched Memory in line %d, size=%li - %s\n", __LINE__-3, long(_size[0]), cudaGetErrorString(err) );
          throw std::runtime_error("CUDA Mem allocation error");
>>>>>>> 5aee51c6
      }
      buffer = (Type*)pitchDevPtr.ptr;
      pitch = pitchDevPtr.pitch;
    }
  }
  ~CudaDeviceMemoryPitched()
  {
    cudaFree(buffer);
  }
  explicit inline CudaDeviceMemoryPitched(const CudaHostMemoryHeap<Type, Dim> &rhs)
  {
    cudaError_t err;
<<<<<<< HEAD

=======
>>>>>>> 5aee51c6
    size = rhs.getSize();
    sx = 1;
    sy = 1;
    sz = 1;
    if (Dim >= 1) sx = rhs.getSize()[0];
    if (Dim >= 2) sy = rhs.getSize()[1];
    if (Dim >= 3) sx = rhs.getSize()[2];
    if(Dim == 2)
    {
      err = cudaMallocPitch<Type>(&buffer, &pitch, size[0] * sizeof(Type), size[1]);
      if( err != cudaSuccess )
      {
<<<<<<< HEAD
          printf( "Failed to allocate CUDA Pitched Memory in line %d, size=%li x %li\n", __LINE__-3, long(size[0]), long(size[1]) );
          exit( -1 );
=======
          printf( "Failed to allocate CUDA Pitched Memory in line %d, size=%li - %s\n", __LINE__-3, long(size[0]*size[1]), cudaGetErrorString(err) );
          throw std::runtime_error("CUDA Mem allocation error");
>>>>>>> 5aee51c6
      }
    }
    if(Dim >= 3)
    {
      cudaExtent extent;
      extent.width = size[0] * sizeof(Type);
      extent.height = size[1];
      extent.depth = size[2];
      for(unsigned i = 3; i < Dim; ++i)
        extent.depth *= size[i];
      cudaPitchedPtr pitchDevPtr;
      err = cudaMalloc3D(&pitchDevPtr, extent);
      if( err != cudaSuccess )
      {
<<<<<<< HEAD
          printf( "Failed to allocate CUDA 3D Memory in line %d, size=%li x %li x %li\n", __LINE__-3, long(size[0]), long(size[1]), long(size[2]) );
          exit( -1 );
=======
          printf( "Failed to allocate CUDA 3D Memory in line %d - %s\n", __LINE__-3, cudaGetErrorString(err) );
          throw std::runtime_error("CUDA Mem allocation error");
>>>>>>> 5aee51c6
      }
      buffer = (Type*)pitchDevPtr.ptr;
      pitch = pitchDevPtr.pitch;
    }
    copyFrom( rhs);
  }
  CudaDeviceMemoryPitched<Type,Dim> & operator=(const CudaDeviceMemoryPitched<Type,Dim> & rhs)
  {
    copyFrom( rhs);
    return *this;
  }
  const CudaSize<Dim>& getSize() const
  {
    return size;
  }
  size_t getBytes() const
  {
    size_t s;
    s = pitch;
    for(unsigned i = 1; i < Dim; ++i)
      s *= size[i];
    return s;
  }
  size_t getPitch() const
  {
    return pitch;
  }
  Type *getBuffer()
  {
    return buffer;
  }
  const Type *getBuffer() const
  {
    return buffer;
  }

  const CudaSize<Dim> stride() const
  {
    CudaSize<Dim> s;
    s[0] = pitch;
    for(unsigned i = 1; i < Dim; ++i)
      s[i] = s[i - 1] * size[i];
    return s;
  }

  void copyFrom(const CudaHostMemoryHeap<Type, Dim>& _src)
  {
    cudaMemcpyKind kind = cudaMemcpyHostToDevice;
    if(Dim == 1) {
      cudaMemcpy(this->getBuffer(), _src.getBuffer(), _src.getBytes(), kind);
    }
    else if(Dim == 2) {
      cudaMemcpy2D(this->getBuffer(), this->getPitch(), _src.getBuffer(),
                   _src.getSize()[0] * sizeof (Type), _src.getSize()[0] * sizeof (Type),
                   _src.getSize()[1], kind);
    }
    else if(Dim >= 3) {
      for (unsigned int slice=0; slice<_src.getSize()[2]; slice++)
      {
        cudaMemcpy2D( &this->getBuffer()[slice * this->stride()[1]],
                      this->getPitch(),
                      _src.getBuffer() + slice * _src.getSize()[0] * _src.getSize()[1],
                      _src.getSize()[0] * sizeof (Type),
                      _src.getSize()[0] * sizeof (Type),
                      _src.getSize()[1], kind);
      }
    }
  }

  void copyFrom(const CudaDeviceMemoryPitched<Type, Dim>& _src)
  {
    cudaMemcpyKind kind = cudaMemcpyDeviceToDevice;
    if(Dim == 1)
    {
      cudaMemcpy(this->getBuffer(), _src.getBuffer(), _src.getBytes(), kind);
    }
    else if(Dim == 2)
    {
      cudaMemcpy2D(this->getBuffer(), this->getPitch(),
                   _src.getBuffer(), _src.getPitch(),
                   _src.getSize()[0] * sizeof(Type),
                   _src.getSize()[1], kind);
    }
    else if(Dim >= 3)
    {
      for (unsigned int slice=0; slice<_src.getSize()[2]; slice++)
      {
        cudaMemcpy2D( &this->getBuffer()[slice * this->stride()[1]],
                      this->getPitch(),
                      &_src.getBuffer()[slice * _src.stride()[1]], _src.getPitch(),
                      _src.getSize()[0] * sizeof(Type),
                      _src.getSize()[1], kind);
      }
    }
  }

  void copyFrom(const CudaArray<Type, Dim>& _src)
  {
    cudaMemcpyKind kind = cudaMemcpyDeviceToDevice;
    if(Dim == 1) {
      cudaMemcpyFromArray(this->getBuffer(), _src.getArray(), 0, 0, _src.getSize()[0] * sizeof(Type), kind);
    }
    else if(Dim == 2) {
      cudaMemcpy2DFromArray(this->getBuffer(), this->getPitch(), _src.getArray(), 0, 0, _src.getSize()[0] * sizeof(Type), _src.getSize()[1], kind);
    }
    else if(Dim == 3) {
      cudaMemcpy3DParms p = { 0 };
      p.srcArray = const_cast<cudaArray *>(_src.getArray());
      p.srcPtr.pitch = _src.getPitch();
      p.srcPtr.xsize = _src.getSize()[0];
      p.srcPtr.ysize = _src.getSize()[1];
      p.dstPtr.ptr = (void *)this->getBuffer();
      p.dstPtr.pitch = this->getPitch();
      p.dstPtr.xsize = size[0];
      p.dstPtr.ysize = size[1];
      p.extent.width = _src.getSize()[0];
      p.extent.height = _src.getSize()[1];
      p.extent.depth = _src.getSize()[2];
      for(unsigned i = 3; i < Dim; ++i)
        p.extent.depth *= _src.getSize()[i];
      p.kind = kind;
      cudaMemcpy3D(&p);
    }
  }
};

/*********************************************************************************
 * CudaArray
 *********************************************************************************/

template <class Type, unsigned Dim> class CudaArray
{
  cudaArray *array;
  size_t sx, sy, sz;
  CudaSize<Dim> size;
public:
  explicit CudaArray(const CudaSize<Dim> &_size)
  {
    cudaError_t err;

    size = _size;
    sx = 1;
    sy = 1;
    sz = 1;
    if (Dim >= 1) sx = _size[0];
    if (Dim >= 2) sy = _size[1];
    if (Dim >= 3) sz = _size[2];
    cudaChannelFormatDesc channelDesc = cudaCreateChannelDesc<Type>();
    if(Dim == 1)
    {
      err = cudaMallocArray(&array, &channelDesc, _size[0], 1, cudaArraySurfaceLoadStore);
      if( err != cudaSuccess )
      {
          printf( "Failed to allocate CUDA Array in line %d, size=%li\n", __LINE__-3, long(_size[0]) );
          exit( -1 );
      }
    }
    else if(Dim == 2)
    {
      err = cudaMallocArray(&array, &channelDesc, _size[0], _size[1], cudaArraySurfaceLoadStore);
      if( err != cudaSuccess )
      {
          printf( "Failed to allocate CUDA Array in line %d, size=(%li, %li)\n", __LINE__-3, long(_size[0]), long(_size[1]) );
          exit( -1 );
      }
    }
    else
    {
      cudaExtent extent;
      extent.width = _size[0];
      extent.height = _size[1];
      extent.depth = _size[2];
      for(unsigned i = 3; i < Dim; ++i)
        extent.depth *= _size[i];
      err = cudaMalloc3DArray(&array, &channelDesc, extent);
      if( err != cudaSuccess )
      {
          printf( "Failed to allocate CUDA Array in line %d, size=(%li, %li, %li)\n", __LINE__-3, long(_size[0]), long(_size[1]), long(_size[2]) );
          exit( -1 );
      }
    }
  }
  explicit inline CudaArray(const CudaDeviceMemoryPitched<Type, Dim> &rhs)
  {
    cudaError_t err;

    size = rhs.getSize();
    sx = 1;
    sy = 1;
    sz = 1;
    if (Dim >= 1) sx = rhs.getSize()[0];
    if (Dim >= 2) sy = rhs.getSize()[1];
    if (Dim >= 3) sz = rhs.getSize()[2];
    cudaChannelFormatDesc channelDesc = cudaCreateChannelDesc<Type>();
    if(Dim == 1)
    {
      err = cudaMallocArray(&array, &channelDesc, size[0], 1, cudaArraySurfaceLoadStore);
      if( err != cudaSuccess )
      {
        printf( "Failed to allocate CUDA Array in line %d, size=(%i)\n", __LINE__-3, size[0] );
          exit( -1 );
      }
    }
    else if(Dim == 2)
    {
      err = cudaMallocArray(&array, &channelDesc, size[0], size[1], cudaArraySurfaceLoadStore);
      if( err != cudaSuccess )
      {
        printf( "Failed to allocate CUDA Array in line %d, size=(%i, %i)\n", __LINE__-3, size[0], size[1] );
          exit( -1 );
      }
    }
    else
    {
      cudaExtent extent;
      extent.width = size[0];
      extent.height = size[1];
      extent.depth = size[2];
      for(unsigned i = 3; i < Dim; ++i)
        extent.depth *= size[i];
      err = cudaMalloc3DArray(&array, &channelDesc, extent);
      if( err != cudaSuccess )
      {
        printf( "Failed to allocate CUDA Array in line %d, size=(%i, %i, %i)\n", __LINE__-3, size[0], size[1], size[2] );
          exit( -1 );
      }
    }
    copyFrom( rhs );
  }
  explicit inline CudaArray(const CudaHostMemoryHeap<Type, Dim> &rhs)
  {
    cudaError_t err;

    size = rhs.getSize();
    sx = 1;
    sy = 1;
    sz = 1;
    if (Dim >= 1) sx = rhs.getSize()[0];
    if (Dim >= 2) sy = rhs.getSize()[1];
    if (Dim >= 3) sz = rhs.getSize()[2];
    cudaChannelFormatDesc channelDesc = cudaCreateChannelDesc<Type>();
    if(Dim == 1)
    {
      err = cudaMallocArray(&array, &channelDesc, size[0], 1, cudaArraySurfaceLoadStore);
      if( err != cudaSuccess )
      {
          printf( "Failed to allocate CUDA Array of size %i in line %s,%d - reason %s\n", size[0], __FILE__, __LINE__-3, cudaGetErrorString(err) );
          exit( -1 );
      }
    }
    else if(Dim == 2)
    {
      err = cudaMallocArray(&array, &channelDesc, size[0], size[1], cudaArraySurfaceLoadStore);
      if( err != cudaSuccess )
      {
          printf( "Failed to allocate CUDA Array of size (%i,%i) in line %s,%d - reason %s\n", size[0], size[1], __FILE__, __LINE__-3, cudaGetErrorString(err) );
          exit( -1 );
      }
    }
    else
    {
      cudaExtent extent;
      extent.width = size[0];
      extent.height = size[1];
      extent.depth = size[2];
      for(unsigned i = 3; i < Dim; ++i)
        extent.depth *= size[i];
      err = cudaMalloc3DArray(&array, &channelDesc, extent);
      if( err != cudaSuccess )
      {
          printf( "Failed to allocate CUDA Array of size (%i,%i,%i) in line %s,%d - reason %s\n", size[0], size[1], size[2], __FILE__, __LINE__-3, cudaGetErrorString(err) );
          exit( -1 );
      }
    }
    copyFrom( rhs );
  }
  virtual ~CudaArray()
  {
    cudaFreeArray(array);
  }
  size_t getBytes() const
  {
    size_t s;
    s = 1;
    for(unsigned i = 0; i < Dim; ++i)
      s *= size[i];
    return s;
  }
  const CudaSize<Dim>& getSize() const
  {
    return size;
  }
  size_t getPitch() const
  {
    return size[0] * sizeof (Type);
  }
  cudaArray *getArray()
  {
    return array;
  }
  const cudaArray *getArray() const
  {
    return array;
  }

  void copyFrom(const CudaHostMemoryHeap<Type, Dim>& _src)
  {
    cudaError_t err;

    cudaMemcpyKind kind = cudaMemcpyHostToDevice;
    if(Dim == 1) {
      err = cudaMemcpyToArray(this->getArray(), 0, 0, _src.getBuffer(), _src.getSize()[0] * sizeof (Type), kind);
    }
    else if(Dim == 2) {
      err = cudaMemcpy2DToArray(this->getArray(), 0, 0, _src.getBuffer(), _src.getSize()[0] * sizeof (Type), _src.getSize()[0] * sizeof (Type), _src.getSize()[1], kind);
    }
    else if(Dim == 3) {
      cudaMemcpy3DParms p = { 0 };
      p.srcPtr.ptr = (void *)_src.getBuffer();
      p.srcPtr.pitch = _src.getSize()[0] * sizeof (Type);
      p.srcPtr.xsize = _src.getSize()[0];
      p.srcPtr.ysize = _src.getSize()[1];
      p.dstArray = this->getArray();
      p.dstPtr.pitch = this->getPitch();
      p.dstPtr.xsize = this->getSize()[0];
      p.dstPtr.ysize = this->getSize()[1];
      p.extent.width = _src.getSize()[0];
      p.extent.height = _src.getSize()[1];
      p.extent.depth = _src.getSize()[2];
      for(unsigned i = 3; i < Dim; ++i)
        p.extent.depth *= _src.getSize()[i];
      p.kind = kind;
      err = cudaMemcpy3D(&p);
    }
    if( err != cudaSuccess )
    {
      printf("Failed to copy heap memory to CUDA array in %s:%d, reason %s\n", __FILE__, __LINE__, cudaGetErrorString(err) );
    }
  }

  void copyFrom(const CudaDeviceMemoryPitched<Type, Dim>& _src)
  {
    cudaMemcpyKind kind = cudaMemcpyDeviceToDevice;
    if(Dim == 1) {
      cudaMemcpyToArray(this->getArray(), 0, 0, _src.getBuffer(), _src.getSize()[0] * sizeof(Type), kind);
    }
    else if(Dim == 2) {
      cudaMemcpy2DToArray(this->getArray(), 0, 0, _src.getBuffer(), _src.getPitch(), _src.getSize()[0] * sizeof(Type), _src.getSize()[1], kind);
    }
    else if(Dim == 3) {
      cudaMemcpy3DParms p = { 0 };
      p.srcPtr.ptr = (void *)_src.getBuffer();
      p.srcPtr.pitch = _src.getPitch();
      p.srcPtr.xsize = _src.getSize()[0];
      p.srcPtr.ysize = _src.getSize()[1];
      p.dstArray = this->getArray();
      p.dstPtr.pitch = this->getPitch();
      p.dstPtr.xsize = this->getSize()[0];
      p.dstPtr.ysize = this->getSize()[1];
      p.extent.width = _src.getSize()[0];
      p.extent.height = _src.getSize()[1];
      p.extent.depth = _src.getSize()[2];
      for(unsigned i = 3; i < Dim; ++i)
        p.extent.depth *= _src.getSize()[i];
      p.kind = kind;
      cudaMemcpy3D(&p);
    }
  }
};

/*********************************************************************************
 * support functions
 *********************************************************************************/

#if 0
template<class Type, unsigned Dim> void copy(CudaHostMemoryHeap<Type, Dim>& _dst, const CudaDeviceMemoryPitched<Type, Dim>& _src)
{
  _dst.copyFrom( _src );
}

template<class Type, unsigned Dim> void copy(CudaHostMemoryHeap<Type, Dim>& _dst, const CudaArray<Type, Dim>& _src)
{
  _dst.copyFrom( _src );
}

template<class Type, unsigned Dim> void copy(CudaDeviceMemoryPitched<Type, Dim>& _dst, const CudaHostMemoryHeap<Type, Dim>& _src)
{
  _dst.copyFrom( _src );
}

template<class Type, unsigned Dim> void copy(CudaDeviceMemoryPitched<Type, Dim>& _dst, const CudaDeviceMemoryPitched<Type, Dim>& _src)
{
  _dst.copyFrom( _src );
}

template<class Type, unsigned Dim> void copy(CudaDeviceMemoryPitched<Type, Dim>& _dst, const CudaArray<Type, Dim>& _src)
{
  _dst.copyFrom( _src );
}

template<class Type, unsigned Dim> void copy(CudaArray<Type, Dim>& _dst, const CudaHostMemoryHeap<Type, Dim>& _src)
{
  _dst.copyFrom( _src );
}

template<class Type, unsigned Dim> void copy(CudaArray<Type, Dim>& _dst, const CudaDeviceMemoryPitched<Type, Dim>& _src)
{
  _dst.copyFrom( _src );
}
#endif

template<class Type, unsigned Dim> void copy(Type* _dst, size_t sx, size_t sy, const CudaDeviceMemoryPitched<Type, Dim>& _src)
{
  if(Dim == 2) {
    cudaMemcpy2D(_dst, sx * sizeof (Type), _src.getBuffer(), _src.getPitch(), sx * sizeof (Type), sy, cudaMemcpyDeviceToHost);
  }
}

template<class Type, unsigned Dim> void copy(CudaDeviceMemoryPitched<Type, Dim>& _dst, const Type* _src, size_t sx, size_t sy)
{
  if(Dim == 2) {
    cudaMemcpy2D(_dst.getBuffer(), _dst.getPitch(), _src, sx * sizeof (Type), sx * sizeof(Type), sy, cudaMemcpyHostToDevice);
  }
}

template<class Type, unsigned Dim> void copy(Type* _dst, size_t sx, size_t sy, size_t sz, const CudaDeviceMemoryPitched<Type, Dim>& _src)
{
  if(Dim >= 3) {
    for (unsigned int slice=0; slice<sz; slice++)
    {
      cudaMemcpy2D( _dst + sx * sy * slice, sx * sizeof (Type), &_src.getBuffer()[slice * _src.stride()[1]], _src.getPitch(), sx * sizeof (Type), sy, cudaMemcpyDeviceToHost);
    }
  }
}

template<class Type, unsigned Dim> void copy(CudaDeviceMemoryPitched<Type, Dim>& _dst, const Type* _src, size_t sx, size_t sy, size_t sz)
{
  if(Dim >= 3) {
    for (unsigned int slice=0; slice<sz; slice++)
    {
      cudaMemcpy2D( &_dst.getBuffer()[slice * _dst.stride()[1]], _dst.getPitch(), _src + sx * sy * slice, sx * sizeof (Type), sx * sizeof(Type), sy, cudaMemcpyHostToDevice);
    }
  }
}

struct cameraStruct
{
    float P[12], iP[9], R[9], iR[9], K[9], iK[9], C[3];
    CudaHostMemoryHeap<uchar4, 2>* tex_rgba_hmh;
    int camId;
    int rc;
    float* H;
    int scale;

    cameraStruct() :
        tex_rgba_hmh(nullptr),
        camId(-1),
        rc(-1),
        H(nullptr),
        scale(-1)
    { }
};

struct ps_parameters
{
    int epipShift;
    int rotX;
    int rotY;
};

#define MAX_PTS 500           // 500
#define MAX_PATCH_PIXELS 2500 // 50*50

} // namespace depthMap
} // namespace aliceVision<|MERGE_RESOLUTION|>--- conflicted
+++ resolved
@@ -387,13 +387,8 @@
       err = cudaMallocPitch<Type>(&buffer, &pitch, _size[0] * sizeof(Type), _size[1]);
       if( err != cudaSuccess )
       {
-<<<<<<< HEAD
-          printf( "Failed to allocate CUDA Pitched Memory in line %d, size=%li x %li\n", __LINE__-3, long(_size[0]), long(_size[1]) );
-          exit( -1 );
-=======
           printf( "Failed to allocate CUDA Pitched Memory in line %d, size=%li - %s\n", __LINE__-3, long(_size[0]), cudaGetErrorString(err) );
           throw std::runtime_error("CUDA Mem allocation error");
->>>>>>> 5aee51c6
       }
     }
     else if(Dim >= 3)
@@ -408,13 +403,8 @@
       err = cudaMalloc3D(&pitchDevPtr, extent);
       if( err != cudaSuccess )
       {
-<<<<<<< HEAD
-          printf( "Failed to allocate CUDA 3D Memory in line %d, size=%li x %li x %li\n", __LINE__-3, long(_size[0]), long(_size[1]), long(_size[2]) );
-          exit( -1 );
-=======
           printf( "Failed to allocate CUDA Pitched Memory in line %d, size=%li - %s\n", __LINE__-3, long(_size[0]), cudaGetErrorString(err) );
           throw std::runtime_error("CUDA Mem allocation error");
->>>>>>> 5aee51c6
       }
       buffer = (Type*)pitchDevPtr.ptr;
       pitch = pitchDevPtr.pitch;
@@ -427,10 +417,7 @@
   explicit inline CudaDeviceMemoryPitched(const CudaHostMemoryHeap<Type, Dim> &rhs)
   {
     cudaError_t err;
-<<<<<<< HEAD
-
-=======
->>>>>>> 5aee51c6
+
     size = rhs.getSize();
     sx = 1;
     sy = 1;
@@ -443,13 +430,8 @@
       err = cudaMallocPitch<Type>(&buffer, &pitch, size[0] * sizeof(Type), size[1]);
       if( err != cudaSuccess )
       {
-<<<<<<< HEAD
-          printf( "Failed to allocate CUDA Pitched Memory in line %d, size=%li x %li\n", __LINE__-3, long(size[0]), long(size[1]) );
-          exit( -1 );
-=======
           printf( "Failed to allocate CUDA Pitched Memory in line %d, size=%li - %s\n", __LINE__-3, long(size[0]*size[1]), cudaGetErrorString(err) );
           throw std::runtime_error("CUDA Mem allocation error");
->>>>>>> 5aee51c6
       }
     }
     if(Dim >= 3)
@@ -464,13 +446,8 @@
       err = cudaMalloc3D(&pitchDevPtr, extent);
       if( err != cudaSuccess )
       {
-<<<<<<< HEAD
-          printf( "Failed to allocate CUDA 3D Memory in line %d, size=%li x %li x %li\n", __LINE__-3, long(size[0]), long(size[1]), long(size[2]) );
-          exit( -1 );
-=======
           printf( "Failed to allocate CUDA 3D Memory in line %d - %s\n", __LINE__-3, cudaGetErrorString(err) );
           throw std::runtime_error("CUDA Mem allocation error");
->>>>>>> 5aee51c6
       }
       buffer = (Type*)pitchDevPtr.ptr;
       pitch = pitchDevPtr.pitch;
@@ -745,7 +722,7 @@
           exit( -1 );
       }
     }
-    copyFrom( rhs );
+    copy(*this, rhs);
   }
   virtual ~CudaArray()
   {
