--- conflicted
+++ resolved
@@ -455,12 +455,7 @@
     _sampler( dx , coefs_x ) ;
     _sampler( dy , coefs_y ) ;
 
-<<<<<<< HEAD
     auto res = RealPixel<T>::zero();
-=======
-    // Default color constructor init all channels to zero
-    typename RealPixel<T>::real_type res;
->>>>>>> bb78c6e0
 
     // integer position of sample (x,y)
     const int grid_x = static_cast<int>( floor( x ) );
