#pragma once

#include "database.hpp"
#include "vocabulary_tree.hpp"
#include <openMVG/features/descriptor.hpp>

#include <string>

<<<<<<< HEAD
=======

>>>>>>> 58d77d66
namespace openMVG {
namespace voctree {

/**
 * @brief Get the number of descriptors contained inside a .desc file and the number of bytes
 * used to store each descriptor elements
 *
 * @param[in] path The .desc filename
 * @param[in] dim The number of elements per descriptor
 * @param[out] numDescriptors The number of descriptors stored in the file
 * @param[out] bytesPerElement The number of bytes used to store each element of the descriptor
 */
void getInfoBinFile(const std::string &path, int dim, size_t &numDescriptors, int &bytesPerElement);

/**
 * @brief Extract a list of decriptor files to read from a file containing the path to the descriptor files.
 * Two format are supported:
 * 1. a simple text file containing a list of filenames of images or descriptors, one for
 * each line, like:
 * imagename1.jpg
 * imagename2.jpg
 * imagename3.jpg
 * or
 * imagename1.desc
 * imagename2.desc
 * imagename3.desc
 * In any case the filename for the descriptors will be inferred by removing the extension
 * and keeping the name. Normally this is the format used by Bundler
 *
 * 2. a json file containing the sfm_data using the OpenMVG data container. The function will
 * parse the view section to retrieve the image name and it will infer the descriptor
 * filename from that
 * 
 * @param[in] listFile The input filename containing the list of files to read
 * @param[out] descriptorsFiles A list of descriptor files 
 */
<<<<<<< HEAD
void getListOfDescriptorFiles(const std::string &listFile, std::vector<std::string> &descriptorsFiles);
=======
template<class DescriptorT>
size_t readDescFromFiles(const std::string &fileFullPath, std::vector<DescriptorT>& descriptors, std::vector<size_t> &numFeatures)
{
  namespace boostfs = boost::filesystem;
  std::ifstream fs;
  boostfs::path pathToFiles;

  size_t numDescriptors = 0;
  boostfs::path bp(fileFullPath);

  if(!bp.has_extension())
  {
    std::cerr << "File without extension not recognized! " << fileFullPath << std::endl;
    std::cerr << "The file  " + fileFullPath + " is neither a JSON nor a txt file" << std::endl;
    return numDescriptors;
  }

  // get the extension of the file and put it lowercase
  std::string ext = bp.extension().string();
  boost::to_lower(ext);

  // two cases, either the input file is a text file with the relative paths or
  // it is a JSON file from OpenMVG
  // in the two cases we fill a vector with paths to the descriptors files

  std::vector<std::string> descriptorsFiles;

  // if it is a JSON file
  if(ext == ".json")
  {
    // processing a JSON file containing sfm_data

    // open the sfm_data file
    openMVG::sfm::SfM_Data sfmdata;
    openMVG::sfm::Load(sfmdata, fileFullPath, openMVG::sfm::ESfM_Data::VIEWS);

    // get the number of files to load
    size_t numberOfFiles = sfmdata.GetViews().size();

    // Reserve memory for the file path vector
    descriptorsFiles.reserve(numberOfFiles);

    if(numberOfFiles == 0)
    {
      std::cout << "It seems like there are no views in " << fileFullPath << std::endl;
      return 0;
    }

    // get the base path for the files
    pathToFiles = boostfs::path(fileFullPath).parent_path();

    // explore the sfm_data container to get the files path
    for(openMVG::sfm::Views::const_iterator it = sfmdata.GetViews().begin(); it != sfmdata.GetViews().end(); ++it)
    {
      // get just the image name, remove the extension
      std::string filepath = boostfs::path(it->second->s_Img_path).stem().string();

      // generate the equivalent .desc file path
      filepath = boostfs::path(pathToFiles / boostfs::path(filepath + ".desc")).string();

      // add the filepath in the vector
      descriptorsFiles.push_back(filepath);
    }
  }
  else if(ext == ".txt")
  {
    // processing a file .txt containing the relative paths

    // Extract the folder path from the list file path
    pathToFiles = boostfs::path(fileFullPath).parent_path();

    // Open file
    fs.open(fileFullPath, std::ios::in);
    if(!fs.is_open())
    {
      std::cerr << "Error while opening " << fileFullPath << std::endl;
      return numDescriptors;
    }

    // read the file line by line and store in the vector the descriptors paths
    std::string line;
    while(getline(fs, line))
    {
      // we have to do that because OMVG does not really output a clean list.txt, it also
      // contains other stuff, so we look at the first '.' to get the extension (not robust at all)
      std::string filepath = line.substr(0, line.find_first_of("."));
      filepath = boostfs::path(pathToFiles / boostfs::path(filepath + ".desc")).string();

      // add the filepath in the vector
      descriptorsFiles.push_back(filepath);
    }
  }
  else
  {
    std::cerr << "File not recognized! " << fileFullPath << std::endl;
    std::cerr << "The file  " + fileFullPath + " is neither a JSON nor a txt file" << std::endl;
    return numDescriptors;
  }

  // Allocate the memory by reading in a first time the files to get the number
  // of descriptors
  int bytesPerElement = 0;

  // Display infos and progress bar
  std::cout << "Pre-computing the memory needed..." << std::endl;
  boost::progress_display display(descriptorsFiles.size());

  // Read all files and get the number of descriptors to load
  for(std::vector<std::string>::const_iterator it = descriptorsFiles.cbegin(); it != descriptorsFiles.cend(); ++it)
  {
    // if it is the first one read the number of descriptors and the type of data (we are assuming the the feat are all the same...)
    // bytesPerElement could be 0 even after the first element (eg it has 0 descriptors...), so do it until we get the correct info
    if(bytesPerElement == 0)
    {
      getInfoBinFile(*it, DescriptorT::static_size, numDescriptors, bytesPerElement);
    }
    else
    {
      // get the file size in byte and estimate the number of features without opening the file
      numDescriptors += (boostfs::file_size(*it) / bytesPerElement) / DescriptorT::static_size;
    }
  }
  BOOST_ASSERT(bytesPerElement > 0);
  std::cout << "Found " << numDescriptors << " descriptors overall, allocating memory..." << std::endl;

  // Allocate the memory
  descriptors.reserve(numDescriptors);
  size_t numDescriptorsCheck = numDescriptors; // for later check
  numDescriptors = 0;

  // Read the descriptors
  std::cout << "Reading the descriptors..." << std::endl;
  display.restart(descriptorsFiles.size());

  // Run through the path vector and read the descriptors
  for(std::vector<std::string>::const_iterator it = descriptorsFiles.cbegin(); it != descriptorsFiles.cend(); ++it, ++display)
  {
    // Read the descriptors and append them in the vector
    loadDescsFromBinFile(*it, descriptors, true);
    size_t result = descriptors.size();

    // Add the number of descriptors from this file
    numFeatures.push_back(result - numDescriptors);

    // Update the overall counter
    numDescriptors = result;
  }
  BOOST_ASSERT(numDescriptors == numDescriptorsCheck);

  // Return the result
  return numDescriptors;
}
>>>>>>> 58d77d66

/**
 * @brief Read a set of descriptors from a file containing the path to the descriptor files.
 * Two format are supported:
 * 1. a simple text file containing a list of filenames of images or descriptors, one for
 * each line, like:
 * imagename1.jpg
 * imagename2.jpg
 * imagename3.jpg
 * or
 * imagename1.desc
 * imagename2.desc
 * imagename3.desc
 * In any case the filename for the descriptors will be inferred by removing the extension
 * and keeping the name. Normally this is the format used by Bundler
 *
 * 2. a json file containing the sfm_data using the OpenMVG data container. The function will
 * parse the view section to retrieve the image name and it will infer the descriptor
 * filename from that
 *
 * @param[in] fileFullPath the input filename containing the list of files to read
 * @param[in,out] descriptors the vector to which append all the read descriptors
 * @param[in,out] numFeatures a vector collecting for each file read the number of features read
 * @return the total number of features read
 *
 */
template<class DescriptorT>
<<<<<<< HEAD
size_t readDescFromFiles(const std::string &fileFullPath, std::vector<DescriptorT>& descriptors, std::vector<size_t> &numFeatures);
=======
std::size_t populateDatabase(const std::string &fileFullPath,
                             const VocabularyTree<DescriptorT> &tree,
                             Database &db,
                             std::map<size_t, Document> &documents)
{
  namespace boostfs = boost::filesystem;
  std::ifstream fs;
  boostfs::path pathToFiles;

  std::size_t numDescriptors = 0;
  boostfs::path bp(fileFullPath);

  if(!bp.has_extension())
  {
    std::cerr << "File without extension not recognized! " << fileFullPath << std::endl;
    std::cerr << "The file  " + fileFullPath + " is neither a JSON nor a txt file" << std::endl;
    return numDescriptors;
  }

  // get the extension of the file and put it lowercase
  std::string ext = bp.extension().string();
  boost::to_lower(ext);

  // two cases, either the input file is a text file with the relative paths or
  // it is a JSON file from OpenMVG
  // in the two cases we fill a vector with paths to the descriptors files

  std::map<IndexT, std::string> descriptorsFiles;

  if(ext == ".txt")
  {
    // processing a file .txt containing the relative paths

    // Extract the folder path from the list file path
    pathToFiles = boostfs::path(fileFullPath).parent_path();

    // Open file
    fs.open(fileFullPath, std::ios::in);
    if(!fs.is_open())
    {
      std::cerr << "Error while opening " << fileFullPath << std::endl;
      return numDescriptors;
    }

    // read the file line by line and store in the vector the descriptors paths
    IndexT viewId = 0;
    std::string line;
    while(getline(fs, line))
    {
      // we have to do that because OMVG does not really output a clean list.txt, it also
      // contains other stuff, so we look at the first '.' to get the extension (not robust at all)
      std::string filepath = line.substr(0, line.find_first_of("."));
      filepath = boostfs::path(pathToFiles / boostfs::path(filepath + ".desc")).string();

      // add the filepath in the vector
      descriptorsFiles[viewId++] = filepath;
    }
  }
  else
  {
    // processing a JSON file containing sfm_data

    // open the sfm_data file
    openMVG::sfm::SfM_Data sfmdata;
    openMVG::sfm::Load(sfmdata, fileFullPath, openMVG::sfm::ESfM_Data::VIEWS);

    // get the number of files to load
    std::size_t numberOfFiles = sfmdata.GetViews().size();

    if(numberOfFiles == 0)
    {
      std::cout << "It seems like there are no views in " << fileFullPath << std::endl;
      return 0;
    }

    // get the base path for the files
    pathToFiles = boostfs::path(fileFullPath).parent_path();

    // explore the sfm_data container to get the files path
    for(openMVG::sfm::Views::const_iterator it = sfmdata.GetViews().begin(); it != sfmdata.GetViews().end(); ++it)
    {
      // get just the image name, remove the extension
      std::string filepath = boostfs::path(std::to_string(it->second->id_view)).stem().string();

      // generate the equivalent .desc file path
      filepath = boostfs::path(pathToFiles / boostfs::path(filepath + ".desc")).string();

      // add the filepath in the vector
      descriptorsFiles[it->first] = filepath;
    }
  }

  // Read the descriptors
  std::cout << "Reading the descriptors..." << std::endl;
  boost::progress_display display(descriptorsFiles.size());
  //numFeatures.resize(descriptorsFiles.size());

  // Run through the path vector and read the descriptors
  for(auto it = descriptorsFiles.cbegin(); it != descriptorsFiles.cend(); ++it, ++display)
  {
    IndexT docId = it->first;
    std::cout << "Reading descriptors, viewId: " << docId << std::endl;
    std::vector<DescriptorT> descriptors;

    // Read the descriptors
    loadDescsFromBinFile(it->second, descriptors, false);
    size_t result = descriptors.size();

    // Create the visual words vector
    std::vector<Word> imgVisualWords(result, 0);

    // Quantize the descriptors
#pragma omp parallel for
    for(std::size_t j = 0; j < result; ++j)
    {
      // Store the visual word associated to the descriptor in the temporarylist
      imgVisualWords[j] = tree.quantize(descriptors[j]);
    }

    // Add the vector to the documents
    documents[docId] = imgVisualWords;

    // Insert document in database
    db.insert(docId, imgVisualWords);

    // Update the overall counter
    numDescriptors += result;
  }
>>>>>>> 58d77d66

} // namespace voctree
} // namespace openMVG

#include "descriptor_loader.tcc"<|MERGE_RESOLUTION|>--- conflicted
+++ resolved
@@ -2,14 +2,12 @@
 
 #include "database.hpp"
 #include "vocabulary_tree.hpp"
+#include <openMVG/types.hpp>
 #include <openMVG/features/descriptor.hpp>
 
 #include <string>
 
-<<<<<<< HEAD
-=======
 
->>>>>>> 58d77d66
 namespace openMVG {
 namespace voctree {
 
@@ -46,162 +44,7 @@
  * @param[in] listFile The input filename containing the list of files to read
  * @param[out] descriptorsFiles A list of descriptor files 
  */
-<<<<<<< HEAD
-void getListOfDescriptorFiles(const std::string &listFile, std::vector<std::string> &descriptorsFiles);
-=======
-template<class DescriptorT>
-size_t readDescFromFiles(const std::string &fileFullPath, std::vector<DescriptorT>& descriptors, std::vector<size_t> &numFeatures)
-{
-  namespace boostfs = boost::filesystem;
-  std::ifstream fs;
-  boostfs::path pathToFiles;
-
-  size_t numDescriptors = 0;
-  boostfs::path bp(fileFullPath);
-
-  if(!bp.has_extension())
-  {
-    std::cerr << "File without extension not recognized! " << fileFullPath << std::endl;
-    std::cerr << "The file  " + fileFullPath + " is neither a JSON nor a txt file" << std::endl;
-    return numDescriptors;
-  }
-
-  // get the extension of the file and put it lowercase
-  std::string ext = bp.extension().string();
-  boost::to_lower(ext);
-
-  // two cases, either the input file is a text file with the relative paths or
-  // it is a JSON file from OpenMVG
-  // in the two cases we fill a vector with paths to the descriptors files
-
-  std::vector<std::string> descriptorsFiles;
-
-  // if it is a JSON file
-  if(ext == ".json")
-  {
-    // processing a JSON file containing sfm_data
-
-    // open the sfm_data file
-    openMVG::sfm::SfM_Data sfmdata;
-    openMVG::sfm::Load(sfmdata, fileFullPath, openMVG::sfm::ESfM_Data::VIEWS);
-
-    // get the number of files to load
-    size_t numberOfFiles = sfmdata.GetViews().size();
-
-    // Reserve memory for the file path vector
-    descriptorsFiles.reserve(numberOfFiles);
-
-    if(numberOfFiles == 0)
-    {
-      std::cout << "It seems like there are no views in " << fileFullPath << std::endl;
-      return 0;
-    }
-
-    // get the base path for the files
-    pathToFiles = boostfs::path(fileFullPath).parent_path();
-
-    // explore the sfm_data container to get the files path
-    for(openMVG::sfm::Views::const_iterator it = sfmdata.GetViews().begin(); it != sfmdata.GetViews().end(); ++it)
-    {
-      // get just the image name, remove the extension
-      std::string filepath = boostfs::path(it->second->s_Img_path).stem().string();
-
-      // generate the equivalent .desc file path
-      filepath = boostfs::path(pathToFiles / boostfs::path(filepath + ".desc")).string();
-
-      // add the filepath in the vector
-      descriptorsFiles.push_back(filepath);
-    }
-  }
-  else if(ext == ".txt")
-  {
-    // processing a file .txt containing the relative paths
-
-    // Extract the folder path from the list file path
-    pathToFiles = boostfs::path(fileFullPath).parent_path();
-
-    // Open file
-    fs.open(fileFullPath, std::ios::in);
-    if(!fs.is_open())
-    {
-      std::cerr << "Error while opening " << fileFullPath << std::endl;
-      return numDescriptors;
-    }
-
-    // read the file line by line and store in the vector the descriptors paths
-    std::string line;
-    while(getline(fs, line))
-    {
-      // we have to do that because OMVG does not really output a clean list.txt, it also
-      // contains other stuff, so we look at the first '.' to get the extension (not robust at all)
-      std::string filepath = line.substr(0, line.find_first_of("."));
-      filepath = boostfs::path(pathToFiles / boostfs::path(filepath + ".desc")).string();
-
-      // add the filepath in the vector
-      descriptorsFiles.push_back(filepath);
-    }
-  }
-  else
-  {
-    std::cerr << "File not recognized! " << fileFullPath << std::endl;
-    std::cerr << "The file  " + fileFullPath + " is neither a JSON nor a txt file" << std::endl;
-    return numDescriptors;
-  }
-
-  // Allocate the memory by reading in a first time the files to get the number
-  // of descriptors
-  int bytesPerElement = 0;
-
-  // Display infos and progress bar
-  std::cout << "Pre-computing the memory needed..." << std::endl;
-  boost::progress_display display(descriptorsFiles.size());
-
-  // Read all files and get the number of descriptors to load
-  for(std::vector<std::string>::const_iterator it = descriptorsFiles.cbegin(); it != descriptorsFiles.cend(); ++it)
-  {
-    // if it is the first one read the number of descriptors and the type of data (we are assuming the the feat are all the same...)
-    // bytesPerElement could be 0 even after the first element (eg it has 0 descriptors...), so do it until we get the correct info
-    if(bytesPerElement == 0)
-    {
-      getInfoBinFile(*it, DescriptorT::static_size, numDescriptors, bytesPerElement);
-    }
-    else
-    {
-      // get the file size in byte and estimate the number of features without opening the file
-      numDescriptors += (boostfs::file_size(*it) / bytesPerElement) / DescriptorT::static_size;
-    }
-  }
-  BOOST_ASSERT(bytesPerElement > 0);
-  std::cout << "Found " << numDescriptors << " descriptors overall, allocating memory..." << std::endl;
-
-  // Allocate the memory
-  descriptors.reserve(numDescriptors);
-  size_t numDescriptorsCheck = numDescriptors; // for later check
-  numDescriptors = 0;
-
-  // Read the descriptors
-  std::cout << "Reading the descriptors..." << std::endl;
-  display.restart(descriptorsFiles.size());
-
-  // Run through the path vector and read the descriptors
-  for(std::vector<std::string>::const_iterator it = descriptorsFiles.cbegin(); it != descriptorsFiles.cend(); ++it, ++display)
-  {
-    // Read the descriptors and append them in the vector
-    loadDescsFromBinFile(*it, descriptors, true);
-    size_t result = descriptors.size();
-
-    // Add the number of descriptors from this file
-    numFeatures.push_back(result - numDescriptors);
-
-    // Update the overall counter
-    numDescriptors = result;
-  }
-  BOOST_ASSERT(numDescriptors == numDescriptorsCheck);
-
-  // Return the result
-  return numDescriptors;
-}
->>>>>>> 58d77d66
+void getListOfDescriptorFiles(const std::string &fileFullPath, std::map<IndexT, std::string> &descriptorsFiles);
 
 /**
  * @brief Read a set of descriptors from a file containing the path to the descriptor files.
@@ -229,138 +72,7 @@
  *
  */
 template<class DescriptorT>
-<<<<<<< HEAD
 size_t readDescFromFiles(const std::string &fileFullPath, std::vector<DescriptorT>& descriptors, std::vector<size_t> &numFeatures);
-=======
-std::size_t populateDatabase(const std::string &fileFullPath,
-                             const VocabularyTree<DescriptorT> &tree,
-                             Database &db,
-                             std::map<size_t, Document> &documents)
-{
-  namespace boostfs = boost::filesystem;
-  std::ifstream fs;
-  boostfs::path pathToFiles;
-
-  std::size_t numDescriptors = 0;
-  boostfs::path bp(fileFullPath);
-
-  if(!bp.has_extension())
-  {
-    std::cerr << "File without extension not recognized! " << fileFullPath << std::endl;
-    std::cerr << "The file  " + fileFullPath + " is neither a JSON nor a txt file" << std::endl;
-    return numDescriptors;
-  }
-
-  // get the extension of the file and put it lowercase
-  std::string ext = bp.extension().string();
-  boost::to_lower(ext);
-
-  // two cases, either the input file is a text file with the relative paths or
-  // it is a JSON file from OpenMVG
-  // in the two cases we fill a vector with paths to the descriptors files
-
-  std::map<IndexT, std::string> descriptorsFiles;
-
-  if(ext == ".txt")
-  {
-    // processing a file .txt containing the relative paths
-
-    // Extract the folder path from the list file path
-    pathToFiles = boostfs::path(fileFullPath).parent_path();
-
-    // Open file
-    fs.open(fileFullPath, std::ios::in);
-    if(!fs.is_open())
-    {
-      std::cerr << "Error while opening " << fileFullPath << std::endl;
-      return numDescriptors;
-    }
-
-    // read the file line by line and store in the vector the descriptors paths
-    IndexT viewId = 0;
-    std::string line;
-    while(getline(fs, line))
-    {
-      // we have to do that because OMVG does not really output a clean list.txt, it also
-      // contains other stuff, so we look at the first '.' to get the extension (not robust at all)
-      std::string filepath = line.substr(0, line.find_first_of("."));
-      filepath = boostfs::path(pathToFiles / boostfs::path(filepath + ".desc")).string();
-
-      // add the filepath in the vector
-      descriptorsFiles[viewId++] = filepath;
-    }
-  }
-  else
-  {
-    // processing a JSON file containing sfm_data
-
-    // open the sfm_data file
-    openMVG::sfm::SfM_Data sfmdata;
-    openMVG::sfm::Load(sfmdata, fileFullPath, openMVG::sfm::ESfM_Data::VIEWS);
-
-    // get the number of files to load
-    std::size_t numberOfFiles = sfmdata.GetViews().size();
-
-    if(numberOfFiles == 0)
-    {
-      std::cout << "It seems like there are no views in " << fileFullPath << std::endl;
-      return 0;
-    }
-
-    // get the base path for the files
-    pathToFiles = boostfs::path(fileFullPath).parent_path();
-
-    // explore the sfm_data container to get the files path
-    for(openMVG::sfm::Views::const_iterator it = sfmdata.GetViews().begin(); it != sfmdata.GetViews().end(); ++it)
-    {
-      // get just the image name, remove the extension
-      std::string filepath = boostfs::path(std::to_string(it->second->id_view)).stem().string();
-
-      // generate the equivalent .desc file path
-      filepath = boostfs::path(pathToFiles / boostfs::path(filepath + ".desc")).string();
-
-      // add the filepath in the vector
-      descriptorsFiles[it->first] = filepath;
-    }
-  }
-
-  // Read the descriptors
-  std::cout << "Reading the descriptors..." << std::endl;
-  boost::progress_display display(descriptorsFiles.size());
-  //numFeatures.resize(descriptorsFiles.size());
-
-  // Run through the path vector and read the descriptors
-  for(auto it = descriptorsFiles.cbegin(); it != descriptorsFiles.cend(); ++it, ++display)
-  {
-    IndexT docId = it->first;
-    std::cout << "Reading descriptors, viewId: " << docId << std::endl;
-    std::vector<DescriptorT> descriptors;
-
-    // Read the descriptors
-    loadDescsFromBinFile(it->second, descriptors, false);
-    size_t result = descriptors.size();
-
-    // Create the visual words vector
-    std::vector<Word> imgVisualWords(result, 0);
-
-    // Quantize the descriptors
-#pragma omp parallel for
-    for(std::size_t j = 0; j < result; ++j)
-    {
-      // Store the visual word associated to the descriptor in the temporarylist
-      imgVisualWords[j] = tree.quantize(descriptors[j]);
-    }
-
-    // Add the vector to the documents
-    documents[docId] = imgVisualWords;
-
-    // Insert document in database
-    db.insert(docId, imgVisualWords);
-
-    // Update the overall counter
-    numDescriptors += result;
-  }
->>>>>>> 58d77d66
 
 } // namespace voctree
 } // namespace openMVG
