--- conflicted
+++ resolved
@@ -12,14 +12,9 @@
 #include "openMVG/stl/stlMap.hpp"
 #include "ceres/rotation.h"
 #include "lemon/bfs.h"
-<<<<<<< HEAD
 #include <fstream>
-=======
-
-#include <fstream>
-
-#include "openMVG/tracks/tracks.hpp"
->>>>>>> 83222a13
+
+//#include "openMVG/tracks/tracks.hpp"
 
 namespace openMVG {
 namespace sfm {
@@ -37,7 +32,7 @@
 {
   // -- Duplicate SfM_Data
   SfM_Data sfm_data;
-  sfm_data.poses = sfm_data2.poses;
+  sfm_data.GetPoses() = sfm_data2.GetPoses();
   sfm_data.structure = sfm_data2.structure;
   // clone views
   for (const auto& it : sfm_data2.views)
@@ -184,7 +179,6 @@
   {
     // Display statistics about the minimization
     OPENMVG_LOG_DEBUG(
-<<<<<<< HEAD
       "Bundle Adjustment statistics (approximated RMSE):\n"
       " #views: " << sfm_data.views.size() << "\n"
       " #poses: " << sfm_data.GetPoses().size() << "\n"
@@ -195,18 +189,6 @@
       " Final RMSE: " << std::sqrt( summary.final_cost / summary.num_residuals) << "\n"
       " Time (s): " << summary.total_time_in_seconds << "\n"
       );
-=======
-          "Bundle Adjustment statistics (approximated RMSE):\n"
-          " #views: " << sfm_data.views.size() << "\n"
-          << " #poses: " << sfm_data.poses.size() << "\n"
-          << " #intrinsics: " << sfm_data.intrinsics.size() << "\n"
-          << " #tracks: " << sfm_data.structure.size() << "\n"
-          << " #residuals: " << summary.num_residuals << "\n"
-          << " Initial RMSE: " << std::sqrt( summary.initial_cost / summary.num_residuals) << "\n"
-          << " Final RMSE: " << std::sqrt( summary.final_cost / summary.num_residuals) << "\n"
-          << " Time (s): " << summary.total_time_in_seconds << "\n"
-          );
->>>>>>> 83222a13
   }
   
   if (_LBA_openMVG_options._bVerbose && _LBA_openMVG_options.isParameterOrderingEnabled())
@@ -256,13 +238,8 @@
   }
   
   // Update camera poses with refined data
-<<<<<<< HEAD
   updateCameraPoses(map_posesBlocks, sfm_data.GetPoses());
 
-=======
-  updateCameraPoses(map_posesBlocks, sfm_data.poses);
-  
->>>>>>> 83222a13
   // Update camera intrinsics with refined data
   updateCameraIntrinsics(map_intrinsicsBlocks, sfm_data.intrinsics);
   return true;
@@ -292,7 +269,7 @@
   Hash_Map<IndexT, std::vector<double> > map_intrinsicsBlocks;
   
   // Add Poses data to the Ceres problem as Parameter Blocks (do not take care of Local BA strategy)
-  map_posesBlocks = addPosesToCeresProblem(sfm_data.poses, problem);
+  map_posesBlocks = addPosesToCeresProblem(sfm_data.GetPoses(), problem);
   
   // Add Intrinsics data to the Ceres problem as Parameter Blocks (do not take care of Local BA strategy)
   map_intrinsicsBlocks = addIntrinsicsToCeresProblem(sfm_data, problem);
@@ -349,8 +326,8 @@
     {
       // Build the residual block corresponding to the track observation:
       const View * view = sfm_data.views.at(observationIt.first).get();
-      IndexT intrinsicId = view->id_intrinsic;
-      IndexT poseId = view->id_pose;
+      IndexT intrinsicId = view->getIntrinsicId();
+      IndexT poseId = view->getPoseId();
       
       // Do not create a residual block if the pose, the intrinsic or the landmark 
       // have been set as Ignored by the Local BA strategy
@@ -367,8 +344,8 @@
       // Each Residual block takes a point and a camera as input and outputs a 2
       // dimensional residual. Internally, the cost function stores the observed
       // image location and compares the reprojection against the observation.
-      ceres::CostFunction* cost_function =
-          IntrinsicsToCostFunction(sfm_data.intrinsics[intrinsicId].get(), observationIt.second.x);
+      ceres::CostFunction* cost_function = 
+          createCostFunctionFromIntrinsics(sfm_data.intrinsics[intrinsicId].get(), observationIt.second.x);
       
       if (cost_function)
       {
@@ -412,13 +389,13 @@
     OPENMVG_LOG_DEBUG(
           "Bundle Adjustment statistics (approximated RMSE):\n"
           " #views: " << sfm_data.views.size() << "\n"
-                                                  " #poses: " << sfm_data.poses.size() << "\n"
-                                                                                          " #intrinsics: " << sfm_data.intrinsics.size() << "\n"
-                                                                                                                                            " #tracks: " << sfm_data.structure.size() << "\n"
-                                                                                                                                                                                         " #residuals: " << summary.num_residuals << "\n"
-                                                                                                                                                                                                                                     " Initial RMSE: " << std::sqrt( summary.initial_cost / summary.num_residuals) << "\n"
-                                                                                                                                                                                                                                                                                                                      " Final RMSE: " << std::sqrt( summary.final_cost / summary.num_residuals) << "\n"
-                                                                                                                                                                                                                                                                                                                                                                                                   " Time (s): " << summary.total_time_in_seconds << "\n"
+          " #poses: " << sfm_data.GetPoses().size() << "\n"
+          " #intrinsics: " << sfm_data.intrinsics.size() << "\n"
+          " #tracks: " << sfm_data.structure.size() << "\n"
+          " #residuals: " << summary.num_residuals << "\n"
+          " Initial RMSE: " << std::sqrt( summary.initial_cost / summary.num_residuals) << "\n"
+          " Final RMSE: " << std::sqrt( summary.final_cost / summary.num_residuals) << "\n"
+                                                                                                                                                                                                                                                                                                                                                                                                 " Time (s): " << summary.total_time_in_seconds << "\n"
           );
   }
   
@@ -469,20 +446,13 @@
   }
   
   // Update camera poses with refined data
-  updateCameraPoses(map_posesBlocks, sfm_data.poses);
+  updateCameraPoses(map_posesBlocks, sfm_data.GetPoses());
   
   // Update camera intrinsics with refined data
   updateCameraIntrinsics(map_intrinsicsBlocks, sfm_data.intrinsics);
   return true;
 }
 
-<<<<<<< HEAD
-  // Re-mapping: from <ViewId, distance> to <PoseId, distance>:
-  for(auto it: _map_viewId_distance)
-  {
-    // Get the poseId of the camera no. viewId
-    IndexT idPose = sfm_data.GetViews().at(it.first)->getPoseId(); // PoseId of a resected camera
-=======
 //void Local_Bundle_Adjustment_Ceres::computeStatesMaps_strategy1(const SfM_Data & sfm_data,  const std::size_t distanceLimit)
 //{
 //  // ----------------------------------------------------
@@ -496,7 +466,6 @@
 //  //    - connected to a refined camera: refined
 //  //    - else ignored
 //  // ----------------------------------------------------
->>>>>>> 83222a13
 
 //  // reset the maps
 //  _map_poseId_LBAState.clear();
@@ -630,7 +599,7 @@
   const std::size_t kIntrinsicSharingLimit = 30;
   
   // -- Poses
-  for (Poses::const_iterator itPose = sfm_data.poses.begin(); itPose != sfm_data.poses.end(); ++itPose)
+  for (Poses::const_iterator itPose = sfm_data.GetPoses().begin(); itPose != sfm_data.GetPoses().end(); ++itPose)
   {
     const IndexT poseId = itPose->first;
     int dist = localBA_data->getPoseDistance(poseId);
@@ -649,7 +618,7 @@
   for (auto& viewId : localBA_data->getNewViewsId())
   {
     const View * view = sfm_data.views.at(viewId).get();
-    newPoseIds.insert(view->id_pose);
+    newPoseIds.insert(view->getPoseId());
   }
   
   // count the number of usage of each intrinsic among the aready resected poses
@@ -661,30 +630,14 @@
     
     if (sfm_data.IsPoseAndIntrinsicDefined(view))
     {
-<<<<<<< HEAD
-      // ----------------------------------------------------
-      // -- Strategy 1 : (2017.07.14)
-      //  D = 1
-      //  - cameras:
-      //    - dist <= D: refined
-      //    - else fixed
-      //  - all intrinsics refined
-      //  - landmarks:
-      //    - connected to a refined camera: refined
-      //    - else ignored
-      // ----------------------------------------------------
-      // -- Poses
-      for (Poses::const_iterator itPose = sfm_data.GetPoses().begin(); itPose != sfm_data.GetPoses().end(); ++itPose)
-=======
-      auto itPose = newPoseIds.find(view->id_pose);
+      auto itPose = newPoseIds.find(view->getPoseId());
       if (itPose == newPoseIds.end()) // not a newly resected view/pose
->>>>>>> 83222a13
       {
-        auto itIntr = map_intrinsicId_usageNum.find(view->id_intrinsic);
+        auto itIntr = map_intrinsicId_usageNum.find(view->getIntrinsicId());
         if (itIntr == map_intrinsicId_usageNum.end())
-          map_intrinsicId_usageNum[view->id_intrinsic] = 1;
+          map_intrinsicId_usageNum[view->getIntrinsicId()] = 1;
         else
-          map_intrinsicId_usageNum[view->id_intrinsic]++;
+          map_intrinsicId_usageNum[view->getIntrinsicId()]++;
       }
     }
   }
@@ -709,26 +662,8 @@
     
     for(const auto& observationIt: observations)
     {
-<<<<<<< HEAD
-      // ----------------------------------------------------
-      // -- Strategy 2 : (2017.07.19)
-      //  D = 1
-      //  - cameras:
-      //    - dist <= D: refined
-      //    - dist == D+1: fixed
-      //    - else ignored
-      //  - all intrinsics refined
-      //  - landmarks:
-      //    - connected to a refined camera: refined
-      //    - else ignored
-      // ----------------------------------------------------
-
-      // -- Poses
-      for (Poses::const_iterator itPose = sfm_data.GetPoses().begin(); itPose != sfm_data.GetPoses().end(); ++itPose)
-=======
       int dist = localBA_data->getViewDistance(observationIt.first);
       if(dist <= kDistanceLimit)
->>>>>>> 83222a13
       {
         _map_landmarkId_LBAState[landmarkId] = LocalBAState::refined;
         continue;
@@ -769,7 +704,7 @@
   const double kStdevPercentage = 1.0;
   
   // -- Poses
-  for (Poses::const_iterator itPose = sfm_data.poses.begin(); itPose != sfm_data.poses.end(); ++itPose)
+  for (Poses::const_iterator itPose = sfm_data.GetPoses().begin(); itPose != sfm_data.GetPoses().end(); ++itPose)
   {
     const IndexT poseId = itPose->first;
     int dist = localBA_data->getPoseDistance(poseId);
@@ -803,22 +738,8 @@
     
     for(const auto& observationIt: observations)
     {
-<<<<<<< HEAD
-      // ----------------------------------------------------
-      // -- All parameters are refined = NO LOCAL BA
-      // ----------------------------------------------------
-      // Poses
-      for (Poses::const_iterator itPose = sfm_data.GetPoses().begin(); itPose != sfm_data.GetPoses().end(); ++itPose)
-      {
-        const IndexT poseId = itPose->first;
-        _map_poseId_LBAState[poseId] = LocalBAState::refined;
-      }
-      // Instrinsics
-      for(const auto& itIntrinsic: sfm_data.GetIntrinsics())
-=======
       int dist = localBA_data->getViewDistance(observationIt.first);
       if(dist <= kDistanceLimit)
->>>>>>> 83222a13
       {
         _map_landmarkId_LBAState[landmarkId] = LocalBAState::refined;
         continue;
